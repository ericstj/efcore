--- conflicted
+++ resolved
@@ -1,10 +1,5 @@
 // Licensed to the .NET Foundation under one or more agreements.
 // The .NET Foundation licenses this file to you under the MIT license.
-
-using System;
-using System.Collections.Generic;
-using System.Linq;
-using Microsoft.EntityFrameworkCore.Diagnostics;
 
 #nullable enable
 
@@ -17,16 +12,12 @@
     private readonly Dictionary<TVertex, Dictionary<TVertex, object?>> _successorMap = new();
     private readonly Dictionary<TVertex, HashSet<TVertex>> _predecessorMap = new();
 
-<<<<<<< HEAD
+    private readonly bool _useOldBehavior
+        = AppContext.TryGetSwitch("Microsoft.EntityFrameworkCore.Issue26750", out var enabled) && enabled;
+
     public IEnumerable<TEdge> GetEdges(TVertex from, TVertex to)
     {
         if (_successorMap.TryGetValue(from, out var successorSet))
-=======
-        private readonly bool _useOldBehavior
-            = AppContext.TryGetSwitch("Microsoft.EntityFrameworkCore.Issue26750", out var enabled) && enabled;
-
-        public IEnumerable<TEdge> GetEdges(TVertex from, TVertex to)
->>>>>>> eac367ae
         {
             if (successorSet.TryGetValue(to, out var edges))
             {
@@ -156,7 +147,7 @@
                        && tryBreakEdge != null)
                 {
                     var candidateVertex = candidateVertices[candidateIndex];
-                    if (predecessorCounts[candidateVertex] != 1)
+                    if (predecessorCounts[candidateVertex] == 0)
                     {
                         candidateIndex++;
                         continue;
@@ -173,9 +164,13 @@
                         _successorMap[incomingNeighbor].Remove(candidateVertex);
                         _predecessorMap[candidateVertex].Remove(incomingNeighbor);
                         predecessorCounts[candidateVertex]--;
-                        queue.Add(candidateVertex);
-                        broken = true;
-                        break;
+                        if (predecessorCounts[candidateVertex] == 0)
+                        {
+                            queue.Add(candidateVertex);
+                            broken = true;
+                        }
+
+                        continue;
                     }
 
                     candidateIndex++;
@@ -194,47 +189,13 @@
                 {
                     foreach (var predecessor in GetIncomingNeighbors(currentCycleVertex))
                     {
-<<<<<<< HEAD
                         if (!predecessorCounts.TryGetValue(predecessor, out var predecessorCount)
                             || predecessorCount == 0)
-=======
-                        var candidateVertex = candidateVertices[candidateIndex];
-                        if (predecessorCounts[candidateVertex] == 0)
->>>>>>> eac367ae
                         {
                             continue;
                         }
 
-<<<<<<< HEAD
                         predecessorCounts[currentCycleVertex] = -1;
-=======
-                        // Find a vertex in the unsorted portion of the graph that has edges to the candidate
-                        var incomingNeighbor = GetIncomingNeighbors(candidateVertex)
-                            .First(
-                                neighbor => predecessorCounts.TryGetValue(neighbor, out var neighborPredecessors)
-                                    && neighborPredecessors > 0);
-
-                        if (tryBreakEdge(incomingNeighbor, candidateVertex, GetEdges(incomingNeighbor, candidateVertex)))
-                        {
-                            _successorMap[incomingNeighbor].Remove(candidateVertex);
-                            _predecessorMap[candidateVertex].Remove(incomingNeighbor);
-                            predecessorCounts[candidateVertex]--;
-                            if (predecessorCounts[candidateVertex] == 0)
-                            {
-                                queue.Add(candidateVertex);
-                                broken = true;
-                            }
-                            continue;
-                        }
-
-                        candidateIndex++;
-                    }
-
-                    if (broken)
-                    {
-                        continue;
-                    }
->>>>>>> eac367ae
 
                         currentCycleVertex = predecessor;
                         cycle.Add(currentCycleVertex);
@@ -347,53 +308,27 @@
 
                     if (currentRootsQueue.Count != 0)
                     {
-<<<<<<< HEAD
                         nextRootsQueue = new List<TVertex>();
                     }
                 }
             }
-=======
-                        var candidateVertex = candidateVertices[candidateIndex];
-                        if (_useOldBehavior
-                            ? predecessorCounts[candidateVertex] != 1
-                            : predecessorCounts[candidateVertex] == 0)
-                        {
-                            candidateIndex++;
-                            continue;
-                        }
->>>>>>> eac367ae
 
             // Cycle breaking
             if (result.Sum(b => b.Count) != _vertices.Count)
             {
                 var broken = false;
 
-<<<<<<< HEAD
                 var candidateVertices = predecessorCounts.Keys.ToList();
                 var candidateIndex = 0;
-=======
-                        if (tryBreakEdge(incomingNeighbor, candidateVertex, GetEdges(incomingNeighbor, candidateVertex)))
-                        {
-                            _successorMap[incomingNeighbor].Remove(candidateVertex);
-                            _predecessorMap[candidateVertex].Remove(incomingNeighbor);
-                            predecessorCounts[candidateVertex]--;
-                            if (_useOldBehavior
-                                || predecessorCounts[candidateVertex] == 0)
-                            {
-                                currentRootsQueue.Add(candidateVertex);
-                                nextRootsQueue = new List<TVertex>();
-                                broken = true;
-                            }
-                            continue;
-                        }
->>>>>>> eac367ae
 
                 while ((candidateIndex < candidateVertices.Count)
                        && !broken
                        && tryBreakEdge != null)
                 {
                     var candidateVertex = candidateVertices[candidateIndex];
-                    if (predecessorCounts[candidateVertex] != 1)
+                    if (_useOldBehavior
+                            ? predecessorCounts[candidateVertex] != 1
+                            : predecessorCounts[candidateVertex] == 0)
                     {
                         candidateIndex++;
                         continue;
@@ -410,10 +345,15 @@
                         _successorMap[incomingNeighbor].Remove(candidateVertex);
                         _predecessorMap[candidateVertex].Remove(incomingNeighbor);
                         predecessorCounts[candidateVertex]--;
-                        currentRootsQueue.Add(candidateVertex);
-                        nextRootsQueue = new List<TVertex>();
-                        broken = true;
-                        break;
+                        if (_useOldBehavior
+                            || predecessorCounts[candidateVertex] == 0)
+                        {
+                            currentRootsQueue.Add(candidateVertex);
+                            nextRootsQueue = new List<TVertex>();
+                            broken = true;
+                        }
+
+                        continue;
                     }
 
                     candidateIndex++;
