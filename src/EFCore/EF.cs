--- conflicted
+++ resolved
@@ -1,15 +1,10 @@
 // Licensed to the .NET Foundation under one or more agreements.
 // The .NET Foundation licenses this file to you under the MIT license.
 
-<<<<<<< HEAD
-namespace Microsoft.EntityFrameworkCore;
-
-=======
 using System.Diagnostics.CodeAnalysis;
 
 namespace Microsoft.EntityFrameworkCore;
 
->>>>>>> 5d0d937a
 /// <summary>
 ///     Static methods that are useful in application code where there is not an EF type for the method to be accessed from. For example,
 ///     referencing a shadow state property in a LINQ query.
@@ -24,14 +19,11 @@
     internal static readonly MethodInfo PropertyMethod
         = typeof(EF).GetTypeInfo().GetDeclaredMethod(nameof(Property))!;
 
-<<<<<<< HEAD
-=======
     [UnconditionalSuppressMessage("ReflectionAnalysis", "IL2060",
         Justification = "EF.Property has no DynamicallyAccessedMembers annotations and is safe to construct.")]
     internal static MethodInfo MakePropertyMethod(Type type)
         => PropertyMethod.MakeGenericMethod(type);
 
->>>>>>> 5d0d937a
     /// <summary>
     ///     This flag is set to <see langword="true" /> when code is being run from a design-time tool, such
     ///     as "dotnet ef" or one of the Package Manager Console PowerShell commands "Add-Migration", "Update-Database", etc.
