--- conflicted
+++ resolved
@@ -2,10 +2,7 @@
 // The .NET Foundation licenses this file to you under the MIT license.
 
 using System.ComponentModel;
-<<<<<<< HEAD
-=======
 using System.Diagnostics.CodeAnalysis;
->>>>>>> 5d0d937a
 using Microsoft.EntityFrameworkCore.Metadata.Internal;
 
 namespace Microsoft.EntityFrameworkCore.Metadata.Builders;
@@ -156,7 +153,6 @@
     ///     Configures the <see cref="ValueGenerator" /> that will generate values for this property.
     /// </summary>
     /// <remarks>
-<<<<<<< HEAD
     ///     <para>
     ///         Values are generated when the entity is added to the context using, for example,
     ///         <see cref="DbContext.Add{TEntity}" />. Values are generated only when the property is assigned
@@ -174,8 +170,19 @@
     /// </remarks>
     /// <typeparam name="TGenerator">A type that inherits from <see cref="ValueGenerator" />.</typeparam>
     /// <returns>The same builder instance so that multiple configuration calls can be chained.</returns>
-    public virtual PropertyBuilder HasValueGenerator<TGenerator>()
-=======
+    public virtual PropertyBuilder HasValueGenerator
+        <[DynamicallyAccessedMembers(DynamicallyAccessedMemberTypes.PublicParameterlessConstructor)] TGenerator>()
+        where TGenerator : ValueGenerator
+    {
+        Builder.HasValueGenerator(typeof(TGenerator), ConfigurationSource.Explicit);
+
+        return this;
+    }
+
+    /// <summary>
+    ///     Configures the <see cref="ValueGenerator" /> that will generate values for this property.
+    /// </summary>
+    /// <remarks>
     ///     <para>
     ///         Values are generated when the entity is added to the context using, for example,
     ///         <see cref="DbContext.Add{TEntity}" />. Values are generated only when the property is assigned
@@ -190,21 +197,24 @@
     ///         This method is intended for use with custom value generation. Value generation for common cases is
     ///         usually handled automatically by the database provider.
     ///     </para>
-    /// </remarks>
-    /// <typeparam name="TGenerator">A type that inherits from <see cref="ValueGenerator" />.</typeparam>
-    /// <returns>The same builder instance so that multiple configuration calls can be chained.</returns>
-    public virtual PropertyBuilder HasValueGenerator
-        <[DynamicallyAccessedMembers(DynamicallyAccessedMemberTypes.PublicParameterlessConstructor)] TGenerator>()
->>>>>>> 5d0d937a
-        where TGenerator : ValueGenerator
-    {
-        Builder.HasValueGenerator(typeof(TGenerator), ConfigurationSource.Explicit);
-
-        return this;
-    }
-
-    /// <summary>
-    ///     Configures the <see cref="ValueGenerator" /> that will generate values for this property.
+    ///     <para>
+    ///         Setting <see langword="null" /> does not disable value generation for this property, it just clears any generator explicitly
+    ///         configured for this property. The database provider may still have a value generator for the property type.
+    ///     </para>
+    /// </remarks>
+    /// <param name="valueGeneratorType">A type that inherits from <see cref="ValueGenerator" />.</param>
+    /// <returns>The same builder instance so that multiple configuration calls can be chained.</returns>
+    public virtual PropertyBuilder HasValueGenerator(
+        [DynamicallyAccessedMembers(DynamicallyAccessedMemberTypes.PublicParameterlessConstructor)] Type? valueGeneratorType)
+    {
+        Builder.HasValueGenerator(valueGeneratorType, ConfigurationSource.Explicit);
+
+        return this;
+    }
+
+    /// <summary>
+    ///     Configures a factory for creating a <see cref="ValueGenerator" /> to use to generate values
+    ///     for this property.
     /// </summary>
     /// <remarks>
     ///     <para>
@@ -214,35 +224,28 @@
     ///         <c>Guid.Empty</c> for <c>Guid</c>, etc.).
     ///     </para>
     ///     <para>
-    ///         A single instance of this type will be created and used to generate values for this property in all
-    ///         instances of the entity type. The type must be instantiable and have a parameterless constructor.
+    ///         This factory will be invoked once to create a single instance of the value generator, and
+    ///         this will be used to generate values for this property in all instances of the entity type.
     ///     </para>
     ///     <para>
     ///         This method is intended for use with custom value generation. Value generation for common cases is
     ///         usually handled automatically by the database provider.
     ///     </para>
-    ///     <para>
-    ///         Setting <see langword="null" /> does not disable value generation for this property, it just clears any generator explicitly
-    ///         configured for this property. The database provider may still have a value generator for the property type.
-    ///     </para>
-    /// </remarks>
-    /// <param name="valueGeneratorType">A type that inherits from <see cref="ValueGenerator" />.</param>
-    /// <returns>The same builder instance so that multiple configuration calls can be chained.</returns>
-<<<<<<< HEAD
-    public virtual PropertyBuilder HasValueGenerator(Type? valueGeneratorType)
-=======
-    public virtual PropertyBuilder HasValueGenerator(
-        [DynamicallyAccessedMembers(DynamicallyAccessedMemberTypes.PublicParameterlessConstructor)] Type? valueGeneratorType)
->>>>>>> 5d0d937a
-    {
-        Builder.HasValueGenerator(valueGeneratorType, ConfigurationSource.Explicit);
-
-        return this;
-    }
-
-    /// <summary>
-    ///     Configures a factory for creating a <see cref="ValueGenerator" /> to use to generate values
-    ///     for this property.
+    /// </remarks>
+    /// <param name="factory">A delegate that will be used to create value generator instances.</param>
+    /// <returns>The same builder instance so that multiple configuration calls can be chained.</returns>
+    public virtual PropertyBuilder HasValueGenerator(Func<IProperty, IEntityType, ValueGenerator> factory)
+    {
+        Check.NotNull(factory, nameof(factory));
+
+        Builder.HasValueGenerator(factory, ConfigurationSource.Explicit);
+
+        return this;
+    }
+
+    /// <summary>
+    ///     Configures the <see cref="ValueGeneratorFactory" /> for creating a <see cref="ValueGenerator" />
+    ///     to use to generate values for this property.
     /// </summary>
     /// <remarks>
     ///     <para>
@@ -252,24 +255,24 @@
     ///         <c>Guid.Empty</c> for <c>Guid</c>, etc.).
     ///     </para>
     ///     <para>
-    ///         This factory will be invoked once to create a single instance of the value generator, and
-    ///         this will be used to generate values for this property in all instances of the entity type.
+    ///         A single instance of this type will be created and used to generate values for this property in all
+    ///         instances of the entity type. The type must be instantiable and have a parameterless constructor.
     ///     </para>
     ///     <para>
     ///         This method is intended for use with custom value generation. Value generation for common cases is
     ///         usually handled automatically by the database provider.
     ///     </para>
-    /// </remarks>
-    /// <param name="factory">A delegate that will be used to create value generator instances.</param>
-    /// <returns>The same builder instance so that multiple configuration calls can be chained.</returns>
-    public virtual PropertyBuilder HasValueGenerator(Func<IProperty, IEntityType, ValueGenerator> factory)
-    {
-        Check.NotNull(factory, nameof(factory));
-
-        Builder.HasValueGenerator(factory, ConfigurationSource.Explicit);
-
-        return this;
-    }
+    ///     <para>
+    ///         Setting <see langword="null" /> does not disable value generation for this property, it just clears any generator explicitly
+    ///         configured for this property. The database provider may still have a value generator for the property type.
+    ///     </para>
+    /// </remarks>
+    /// <typeparam name="TFactory">A type that inherits from <see cref="ValueGeneratorFactory" />.</typeparam>
+    /// <returns>The same builder instance so that multiple configuration calls can be chained.</returns>
+    public virtual PropertyBuilder HasValueGeneratorFactory
+        <[DynamicallyAccessedMembers(ValueGeneratorFactory.DynamicallyAccessedMemberTypes)] TFactory>()
+        where TFactory : ValueGeneratorFactory
+        => HasValueGeneratorFactory(typeof(TFactory));
 
     /// <summary>
     ///     Configures the <see cref="ValueGeneratorFactory" /> for creating a <see cref="ValueGenerator" />
@@ -295,49 +298,10 @@
     ///         configured for this property. The database provider may still have a value generator for the property type.
     ///     </para>
     /// </remarks>
-    /// <typeparam name="TFactory">A type that inherits from <see cref="ValueGeneratorFactory" />.</typeparam>
-    /// <returns>The same builder instance so that multiple configuration calls can be chained.</returns>
-<<<<<<< HEAD
-    public virtual PropertyBuilder HasValueGeneratorFactory<TFactory>()
-=======
-    public virtual PropertyBuilder HasValueGeneratorFactory
-        <[DynamicallyAccessedMembers(ValueGeneratorFactory.DynamicallyAccessedMemberTypes)] TFactory>()
->>>>>>> 5d0d937a
-        where TFactory : ValueGeneratorFactory
-        => HasValueGeneratorFactory(typeof(TFactory));
-
-    /// <summary>
-    ///     Configures the <see cref="ValueGeneratorFactory" /> for creating a <see cref="ValueGenerator" />
-    ///     to use to generate values for this property.
-    /// </summary>
-    /// <remarks>
-    ///     <para>
-    ///         Values are generated when the entity is added to the context using, for example,
-    ///         <see cref="DbContext.Add{TEntity}" />. Values are generated only when the property is assigned
-    ///         the CLR default value (<see langword="null" /> for <c>string</c>, <c>0</c> for <c>int</c>,
-    ///         <c>Guid.Empty</c> for <c>Guid</c>, etc.).
-    ///     </para>
-    ///     <para>
-    ///         A single instance of this type will be created and used to generate values for this property in all
-    ///         instances of the entity type. The type must be instantiable and have a parameterless constructor.
-    ///     </para>
-    ///     <para>
-    ///         This method is intended for use with custom value generation. Value generation for common cases is
-    ///         usually handled automatically by the database provider.
-    ///     </para>
-    ///     <para>
-    ///         Setting <see langword="null" /> does not disable value generation for this property, it just clears any generator explicitly
-    ///         configured for this property. The database provider may still have a value generator for the property type.
-    ///     </para>
-    /// </remarks>
     /// <param name="valueGeneratorFactoryType">A type that inherits from <see cref="ValueGeneratorFactory" />.</param>
     /// <returns>The same builder instance so that multiple configuration calls can be chained.</returns>
-<<<<<<< HEAD
-    public virtual PropertyBuilder HasValueGeneratorFactory(Type? valueGeneratorFactoryType)
-=======
     public virtual PropertyBuilder HasValueGeneratorFactory(
         [DynamicallyAccessedMembers(ValueGeneratorFactory.DynamicallyAccessedMemberTypes)] Type? valueGeneratorFactoryType)
->>>>>>> 5d0d937a
     {
         Builder.HasValueGeneratorFactory(valueGeneratorFactoryType, ConfigurationSource.Explicit);
 
@@ -482,11 +446,7 @@
     /// </summary>
     /// <typeparam name="TConversion">The type to convert to and from or a type that inherits from <see cref="ValueConverter" />.</typeparam>
     /// <returns>The same builder instance so that multiple configuration calls can be chained.</returns>
-<<<<<<< HEAD
-    public virtual PropertyBuilder HasConversion<TConversion>()
-=======
     public virtual PropertyBuilder HasConversion<[DynamicallyAccessedMembers(DynamicallyAccessedMemberTypes.PublicParameterlessConstructor)] TConversion>()
->>>>>>> 5d0d937a
         => HasConversion(typeof(TConversion));
 
     /// <summary>
@@ -495,12 +455,8 @@
     /// </summary>
     /// <param name="conversionType">The type to convert to and from or a type that inherits from <see cref="ValueConverter" />.</param>
     /// <returns>The same builder instance so that multiple configuration calls can be chained.</returns>
-<<<<<<< HEAD
-    public virtual PropertyBuilder HasConversion(Type? conversionType)
-=======
     public virtual PropertyBuilder HasConversion(
         [DynamicallyAccessedMembers(DynamicallyAccessedMemberTypes.PublicParameterlessConstructor)] Type? conversionType)
->>>>>>> 5d0d937a
     {
         if (typeof(ValueConverter).IsAssignableFrom(conversionType))
         {
@@ -513,7 +469,6 @@
 
         return this;
     }
-<<<<<<< HEAD
 
     /// <summary>
     ///     Configures the property so that the property value is converted to and from the database
@@ -529,53 +484,17 @@
     ///     writing to the database and converted back when reading from the database.
     /// </summary>
     /// <param name="valueComparer">The comparer to use for values before conversion.</param>
-    /// <typeparam name="TConversion">The type to convert to and from or a type that inherits from <see cref="ValueConverter" />.</typeparam>
-    /// <returns>The same builder instance so that multiple configuration calls can be chained.</returns>
-    public virtual PropertyBuilder HasConversion<TConversion>(ValueComparer? valueComparer)
-        => HasConversion(typeof(TConversion), valueComparer);
-=======
-
-    /// <summary>
-    ///     Configures the property so that the property value is converted to and from the database
-    ///     using the given <see cref="ValueConverter" />.
-    /// </summary>
-    /// <param name="converter">The converter to use.</param>
-    /// <returns>The same builder instance so that multiple configuration calls can be chained.</returns>
-    public virtual PropertyBuilder HasConversion(ValueConverter? converter)
-        => HasConversion(converter, null, null);
->>>>>>> 5d0d937a
-
-    /// <summary>
-    ///     Configures the property so that the property value is converted before
-    ///     writing to the database and converted back when reading from the database.
-    /// </summary>
-    /// <param name="valueComparer">The comparer to use for values before conversion.</param>
-<<<<<<< HEAD
-    /// <param name="providerComparer">The comparer to use for the provider values.</param>
-    /// <typeparam name="TConversion">The type to convert to and from or a type that inherits from <see cref="ValueConverter" />.</typeparam>
-    /// <returns>The same builder instance so that multiple configuration calls can be chained.</returns>
-    public virtual PropertyBuilder HasConversion<TConversion>(ValueComparer? valueComparer, ValueComparer? providerComparer)
-        => HasConversion(typeof(TConversion), valueComparer, providerComparer);
-=======
     /// <typeparam name="TConversion">The type to convert to and from or a type that inherits from <see cref="ValueConverter" />.</typeparam>
     /// <returns>The same builder instance so that multiple configuration calls can be chained.</returns>
     public virtual PropertyBuilder HasConversion<
         [DynamicallyAccessedMembers(DynamicallyAccessedMemberTypes.PublicParameterlessConstructor)] TConversion>(
             ValueComparer? valueComparer)
         => HasConversion(typeof(TConversion), valueComparer);
->>>>>>> 5d0d937a
-
-    /// <summary>
-    ///     Configures the property so that the property value is converted before
-    ///     writing to the database and converted back when reading from the database.
-    /// </summary>
-<<<<<<< HEAD
-    /// <param name="conversionType">The type to convert to and from or a type that inherits from <see cref="ValueConverter" />.</param>
-    /// <param name="valueComparer">The comparer to use for values before conversion.</param>
-    /// <returns>The same builder instance so that multiple configuration calls can be chained.</returns>
-    public virtual PropertyBuilder HasConversion(Type conversionType, ValueComparer? valueComparer)
-        => HasConversion(conversionType, valueComparer, null);
-=======
+
+    /// <summary>
+    ///     Configures the property so that the property value is converted before
+    ///     writing to the database and converted back when reading from the database.
+    /// </summary>
     /// <param name="valueComparer">The comparer to use for values before conversion.</param>
     /// <param name="providerComparer">The comparer to use for the provider values.</param>
     /// <typeparam name="TConversion">The type to convert to and from or a type that inherits from <see cref="ValueConverter" />.</typeparam>
@@ -585,7 +504,6 @@
             ValueComparer? valueComparer,
             ValueComparer? providerComparer)
         => HasConversion(typeof(TConversion), valueComparer, providerComparer);
->>>>>>> 5d0d937a
 
     /// <summary>
     ///     Configures the property so that the property value is converted before
@@ -593,11 +511,6 @@
     /// </summary>
     /// <param name="conversionType">The type to convert to and from or a type that inherits from <see cref="ValueConverter" />.</param>
     /// <param name="valueComparer">The comparer to use for values before conversion.</param>
-<<<<<<< HEAD
-    /// <param name="providerComparer">The comparer to use for the provider values.</param>
-    /// <returns>The same builder instance so that multiple configuration calls can be chained.</returns>
-    public virtual PropertyBuilder HasConversion(Type conversionType, ValueComparer? valueComparer, ValueComparer? providerComparer)
-=======
     /// <returns>The same builder instance so that multiple configuration calls can be chained.</returns>
     public virtual PropertyBuilder HasConversion(
         [DynamicallyAccessedMembers(DynamicallyAccessedMemberTypes.PublicParameterlessConstructor)] Type conversionType,
@@ -617,7 +530,6 @@
         [DynamicallyAccessedMembers(DynamicallyAccessedMemberTypes.PublicParameterlessConstructor)] Type conversionType,
         ValueComparer? valueComparer,
         ValueComparer? providerComparer)
->>>>>>> 5d0d937a
     {
         Check.NotNull(conversionType, nameof(conversionType));
 
@@ -670,13 +582,9 @@
     /// <typeparam name="TConversion">The type to convert to and from or a type that inherits from <see cref="ValueConverter" />.</typeparam>
     /// <typeparam name="TComparer">A type that inherits from <see cref="ValueComparer" />.</typeparam>
     /// <returns>The same builder instance so that multiple configuration calls can be chained.</returns>
-<<<<<<< HEAD
-    public virtual PropertyBuilder HasConversion<TConversion, TComparer>()
-=======
     public virtual PropertyBuilder HasConversion<
         [DynamicallyAccessedMembers(DynamicallyAccessedMemberTypes.PublicParameterlessConstructor)] TConversion,
         [DynamicallyAccessedMembers(DynamicallyAccessedMemberTypes.PublicParameterlessConstructor)] TComparer>()
->>>>>>> 5d0d937a
         where TComparer : ValueComparer
         => HasConversion(typeof(TConversion), typeof(TComparer));
 
@@ -688,14 +596,10 @@
     /// <typeparam name="TComparer">A type that inherits from <see cref="ValueComparer" />.</typeparam>
     /// <typeparam name="TProviderComparer">A type that inherits from <see cref="ValueComparer" /> to use for the provider values.</typeparam>
     /// <returns>The same builder instance so that multiple configuration calls can be chained.</returns>
-<<<<<<< HEAD
-    public virtual PropertyBuilder HasConversion<TConversion, TComparer, TProviderComparer>()
-=======
     public virtual PropertyBuilder HasConversion<
         [DynamicallyAccessedMembers(DynamicallyAccessedMemberTypes.PublicParameterlessConstructor)] TConversion,
         [DynamicallyAccessedMembers(DynamicallyAccessedMemberTypes.PublicParameterlessConstructor)] TComparer,
         [DynamicallyAccessedMembers(DynamicallyAccessedMemberTypes.PublicParameterlessConstructor)] TProviderComparer>()
->>>>>>> 5d0d937a
         where TComparer : ValueComparer
         where TProviderComparer : ValueComparer
         => HasConversion(typeof(TConversion), typeof(TComparer), typeof(TProviderComparer));
@@ -707,13 +611,9 @@
     /// <param name="conversionType">The type to convert to and from or a type that inherits from <see cref="ValueConverter" />.</param>
     /// <param name="comparerType">A type that inherits from <see cref="ValueComparer" />.</param>
     /// <returns>The same builder instance so that multiple configuration calls can be chained.</returns>
-<<<<<<< HEAD
-    public virtual PropertyBuilder HasConversion(Type conversionType, Type? comparerType)
-=======
     public virtual PropertyBuilder HasConversion(
         [DynamicallyAccessedMembers(DynamicallyAccessedMemberTypes.PublicParameterlessConstructor)] Type conversionType,
         [DynamicallyAccessedMembers(DynamicallyAccessedMemberTypes.PublicParameterlessConstructor)] Type? comparerType)
->>>>>>> 5d0d937a
         => HasConversion(conversionType, comparerType, null);
 
     /// <summary>
@@ -724,14 +624,10 @@
     /// <param name="comparerType">A type that inherits from <see cref="ValueComparer" />.</param>
     /// <param name="providerComparerType">A type that inherits from <see cref="ValueComparer" /> to use for the provider values.</param>
     /// <returns>The same builder instance so that multiple configuration calls can be chained.</returns>
-<<<<<<< HEAD
-    public virtual PropertyBuilder HasConversion(Type conversionType, Type? comparerType, Type? providerComparerType)
-=======
     public virtual PropertyBuilder HasConversion(
         [DynamicallyAccessedMembers(DynamicallyAccessedMemberTypes.PublicParameterlessConstructor)] Type conversionType,
         [DynamicallyAccessedMembers(DynamicallyAccessedMemberTypes.PublicParameterlessConstructor)] Type? comparerType,
         [DynamicallyAccessedMembers(DynamicallyAccessedMemberTypes.PublicParameterlessConstructor)] Type? providerComparerType)
->>>>>>> 5d0d937a
     {
         Check.NotNull(conversionType, nameof(conversionType));
 
