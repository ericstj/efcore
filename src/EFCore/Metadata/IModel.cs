--- conflicted
+++ resolved
@@ -126,11 +126,7 @@
     /// </remarks>
     /// <param name="type">The type to find the corresponding entity type for.</param>
     /// <returns>The entity type, or <see langword="null" /> if none is found.</returns>
-<<<<<<< HEAD
-    new IEntityType? FindEntityType(Type type);
-=======
     new IEntityType? FindEntityType([DynamicallyAccessedMembers(IEntityType.DynamicallyAccessedMemberTypes)] Type type);
->>>>>>> 5d0d937a
 
     /// <summary>
     ///     Gets the entity type for the given name, defining navigation name
