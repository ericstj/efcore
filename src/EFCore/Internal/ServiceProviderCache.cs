--- conflicted
+++ resolved
@@ -47,7 +47,6 @@
 
             if (providerRequired)
             {
-<<<<<<< HEAD
                 optionsInitializer.EnsureInitialized(internalServiceProvider, options);
             }
 
@@ -56,41 +55,28 @@
 
         if (coreOptionsExtension?.ServiceProviderCachingEnabled == false)
         {
-            return BuildServiceProvider(options, _configurations).ServiceProvider;
-        }
-=======
-                return BuildServiceProvider(options, (_configurations, options)).ServiceProvider;
-            }
-
-            var cacheKey = options;
-            var extension = options.FindExtension<CoreOptionsExtension>();
-            if (extension?.ApplicationServiceProvider != null)
-            {
-                cacheKey = ((DbContextOptions)options).WithExtension(extension.WithApplicationServiceProvider(null));
-            }
-
-            return _configurations.GetOrAdd(cacheKey, BuildServiceProvider, (_configurations, options)).ServiceProvider;
-
-            static (IServiceProvider ServiceProvider, IDictionary<string, string> DebugInfo) BuildServiceProvider(
-                IDbContextOptions _,
-                (ConcurrentDictionary<IDbContextOptions, (IServiceProvider ServiceProvider, IDictionary<string, string> DebugInfo)>,
+            return BuildServiceProvider(options, (_configurations, options)).ServiceProvider;
+        }
+
+        var cacheKey = options;
+        var extension = options.FindExtension<CoreOptionsExtension>();
+        if (extension?.ApplicationServiceProvider != null)
+        {
+            cacheKey = ((DbContextOptions)options).WithExtension(extension.WithApplicationServiceProvider(null));
+        }
+
+        return _configurations.GetOrAdd(
+                cacheKey,
+                static (contextOptions, tuples) => BuildServiceProvider(contextOptions, tuples), (_configurations, options))
+            .ServiceProvider;
+
+        static (IServiceProvider ServiceProvider, IDictionary<string, string> DebugInfo) BuildServiceProvider(
+            IDbContextOptions _,
+            (ConcurrentDictionary<IDbContextOptions, (IServiceProvider ServiceProvider, IDictionary<string, string> DebugInfo)>,
                 IDbContextOptions) arguments)
-            {
-                var (configurations, options) = arguments;
-
-                ValidateOptions(options);
->>>>>>> 4b0f8305
-
-        return _configurations.GetOrAdd(
-                options,
-                static (contextOptions, tuples) => BuildServiceProvider(contextOptions, tuples), _configurations)
-            .ServiceProvider;
-
-        static (IServiceProvider ServiceProvider, IDictionary<string, string> DebugInfo) BuildServiceProvider(
-            IDbContextOptions options,
-            ConcurrentDictionary<IDbContextOptions, (IServiceProvider ServiceProvider, IDictionary<string, string> DebugInfo)>
-                configurations)
-        {
+        {
+            var (configurations, options) = arguments;
+
             ValidateOptions(options);
 
             var debugInfo = new Dictionary<string, string>();
