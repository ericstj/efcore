// Licensed to the .NET Foundation under one or more agreements.
// The .NET Foundation licenses this file to you under the MIT license.

namespace Microsoft.EntityFrameworkCore.InMemory.Infrastructure.Internal;

/// <summary>
///     This is an internal API that supports the Entity Framework Core infrastructure and not subject to
///     the same compatibility standards as public APIs. It may be changed or removed without notice in
///     any release. You should only use it directly in your code with extreme caution and knowing that
///     doing so can result in application failures when updating to a new Entity Framework Core release.
/// </summary>
public class InMemorySingletonOptions : IInMemorySingletonOptions
{
    /// <summary>
    ///     This is an internal API that supports the Entity Framework Core infrastructure and not subject to
    ///     the same compatibility standards as public APIs. It may be changed or removed without notice in
    ///     any release. You should only use it directly in your code with extreme caution and knowing that
    ///     doing so can result in application failures when updating to a new Entity Framework Core release.
    /// </summary>
    public virtual void Initialize(IDbContextOptions options)
    {
        var inMemoryOptions = options.FindExtension<InMemoryOptionsExtension>();

        if (inMemoryOptions != null)
        {
            DatabaseRoot = inMemoryOptions.DatabaseRoot;
            IsNullabilityCheckEnabled = inMemoryOptions.IsNullabilityCheckEnabled;
        }
    }
<<<<<<< HEAD

    /// <summary>
    ///     This is an internal API that supports the Entity Framework Core infrastructure and not subject to
    ///     the same compatibility standards as public APIs. It may be changed or removed without notice in
    ///     any release. You should only use it directly in your code with extreme caution and knowing that
    ///     doing so can result in application failures when updating to a new Entity Framework Core release.
    /// </summary>
    public virtual void Validate(IDbContextOptions options)
    {
        var inMemoryOptions = options.FindExtension<InMemoryOptionsExtension>();

        if (inMemoryOptions != null
            && DatabaseRoot != inMemoryOptions.DatabaseRoot)
        {
            throw new InvalidOperationException(
                CoreStrings.SingletonOptionChanged(
                    nameof(InMemoryDbContextOptionsExtensions.UseInMemoryDatabase),
=======

    /// <summary>
    ///     This is an internal API that supports the Entity Framework Core infrastructure and not subject to
    ///     the same compatibility standards as public APIs. It may be changed or removed without notice in
    ///     any release. You should only use it directly in your code with extreme caution and knowing that
    ///     doing so can result in application failures when updating to a new Entity Framework Core release.
    /// </summary>
    public virtual void Validate(IDbContextOptions options)
    {
        var inMemoryOptions = options.FindExtension<InMemoryOptionsExtension>();

        if (inMemoryOptions != null
            && DatabaseRoot != inMemoryOptions.DatabaseRoot)
        {
            throw new InvalidOperationException(
                CoreStrings.SingletonOptionChanged(
                    nameof(InMemoryDbContextOptionsExtensions.UseInMemoryDatabase),
                    nameof(DbContextOptionsBuilder.UseInternalServiceProvider)));
        }

        if (inMemoryOptions != null
            && IsNullabilityCheckEnabled != inMemoryOptions.IsNullabilityCheckEnabled)
        {
            throw new InvalidOperationException(
                CoreStrings.SingletonOptionChanged(
                    nameof(InMemoryDbContextOptionsBuilder.EnableNullChecks),
>>>>>>> 5d0d937a
                    nameof(DbContextOptionsBuilder.UseInternalServiceProvider)));
        }
    }

    /// <summary>
    ///     This is an internal API that supports the Entity Framework Core infrastructure and not subject to
    ///     the same compatibility standards as public APIs. It may be changed or removed without notice in
    ///     any release. You should only use it directly in your code with extreme caution and knowing that
    ///     doing so can result in application failures when updating to a new Entity Framework Core release.
    /// </summary>
    public virtual InMemoryDatabaseRoot? DatabaseRoot { get; private set; }

    /// <summary>
    ///     This is an internal API that supports the Entity Framework Core infrastructure and not subject to
    ///     the same compatibility standards as public APIs. It may be changed or removed without notice in
    ///     any release. You should only use it directly in your code with extreme caution and knowing that
    ///     doing so can result in application failures when updating to a new Entity Framework Core release.
    /// </summary>
    public virtual bool IsNullabilityCheckEnabled { get; private set; }
}<|MERGE_RESOLUTION|>--- conflicted
+++ resolved
@@ -27,25 +27,6 @@
             IsNullabilityCheckEnabled = inMemoryOptions.IsNullabilityCheckEnabled;
         }
     }
-<<<<<<< HEAD
-
-    /// <summary>
-    ///     This is an internal API that supports the Entity Framework Core infrastructure and not subject to
-    ///     the same compatibility standards as public APIs. It may be changed or removed without notice in
-    ///     any release. You should only use it directly in your code with extreme caution and knowing that
-    ///     doing so can result in application failures when updating to a new Entity Framework Core release.
-    /// </summary>
-    public virtual void Validate(IDbContextOptions options)
-    {
-        var inMemoryOptions = options.FindExtension<InMemoryOptionsExtension>();
-
-        if (inMemoryOptions != null
-            && DatabaseRoot != inMemoryOptions.DatabaseRoot)
-        {
-            throw new InvalidOperationException(
-                CoreStrings.SingletonOptionChanged(
-                    nameof(InMemoryDbContextOptionsExtensions.UseInMemoryDatabase),
-=======
 
     /// <summary>
     ///     This is an internal API that supports the Entity Framework Core infrastructure and not subject to
@@ -72,7 +53,6 @@
             throw new InvalidOperationException(
                 CoreStrings.SingletonOptionChanged(
                     nameof(InMemoryDbContextOptionsBuilder.EnableNullChecks),
->>>>>>> 5d0d937a
                     nameof(DbContextOptionsBuilder.UseInternalServiceProvider)));
         }
     }
