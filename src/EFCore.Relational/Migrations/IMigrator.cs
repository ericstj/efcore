--- conflicted
+++ resolved
@@ -1,15 +1,10 @@
 // Licensed to the .NET Foundation under one or more agreements.
 // The .NET Foundation licenses this file to you under the MIT license.
 
-<<<<<<< HEAD
-namespace Microsoft.EntityFrameworkCore.Migrations;
-
-=======
 using System.Diagnostics.CodeAnalysis;
 
 namespace Microsoft.EntityFrameworkCore.Migrations;
 
->>>>>>> 5d0d937a
 /// <summary>
 ///     The main service used to generated an EF Core Migrations script or
 ///     migrate a database directly.
@@ -37,10 +32,7 @@
     /// <param name="targetMigration">
     ///     The target migration to migrate the database to, or <see langword="null" /> to migrate to the latest.
     /// </param>
-<<<<<<< HEAD
-=======
     [RequiresUnreferencedCode("Migration generation currently isn't compatible with trimming")]
->>>>>>> 5d0d937a
     void Migrate(string? targetMigration = null);
 
     /// <summary>
@@ -56,10 +48,7 @@
     /// <param name="cancellationToken">A <see cref="CancellationToken" /> to observe while waiting for the task to complete.</param>
     /// <returns>A task that represents the asynchronous operation</returns>
     /// <exception cref="OperationCanceledException">If the <see cref="CancellationToken" /> is canceled.</exception>
-<<<<<<< HEAD
-=======
     [RequiresUnreferencedCode("Migration generation currently isn't compatible with trimming")]
->>>>>>> 5d0d937a
     Task MigrateAsync(
         string? targetMigration = null,
         CancellationToken cancellationToken = default);
@@ -81,10 +70,7 @@
     ///     The options to use when generating SQL for migrations.
     /// </param>
     /// <returns>The generated script.</returns>
-<<<<<<< HEAD
-=======
     [RequiresUnreferencedCode("Migration generation currently isn't compatible with trimming")]
->>>>>>> 5d0d937a
     string GenerateScript(
         string? fromMigration = null,
         string? toMigration = null,
