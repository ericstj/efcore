// Copyright (c) .NET Foundation. All rights reserved.
// Licensed under the Apache License, Version 2.0. See License.txt in the project root for license information.

using System;
using System.Collections.Generic;
using System.Data;
using System.Data.Common;
using System.Globalization;
using System.Linq.Expressions;
using System.Reflection;
using JetBrains.Annotations;
using Microsoft.EntityFrameworkCore.Storage.ValueConversion;
using Microsoft.EntityFrameworkCore.Utilities;

namespace Microsoft.EntityFrameworkCore.Storage
{
    /// <summary>
    ///     <para>
    ///         Represents the mapping between a .NET type and a database type.
    ///     </para>
    ///     <para>
    ///         This type is typically used by database providers (and other extensions). It is generally
    ///         not used in application code.
    ///     </para>
    /// </summary>
    public abstract class RelationalTypeMapping : CoreTypeMapping
    {
        private readonly bool _quirk19128;

        /// <summary>
        ///     Parameter object for use in the <see cref="RelationalTypeMapping" /> hierarchy.
        /// </summary>
        protected readonly struct RelationalTypeMappingParameters
        {
            /// <summary>
            ///     Creates a new <see cref="RelationalTypeMappingParameters" /> parameter object.
            /// </summary>
            /// <param name="coreParameters"> Parameters for the <see cref="CoreTypeMapping" /> base class. </param>
            /// <param name="storeType"> The name of the database type. </param>
            /// <param name="storeTypePostfix"> Indicates which values should be appended to the store type name. </param>
            /// <param name="dbType"> The <see cref="System.Data.DbType" /> to be used. </param>
            /// <param name="unicode"> A value indicating whether the type should handle Unicode data or not. </param>
            /// <param name="size"> The size of data the property is configured to store, or null if no size is configured. </param>
            /// <param name="fixedLength"> A value indicating whether the type is constrained to fixed-length data. </param>
            /// <param name="precision"> The precision of data the property is configured to store, or null if no size is configured. </param>
            /// <param name="scale"> The scale of data the property is configured to store, or null if no size is configured. </param>
            public RelationalTypeMappingParameters(
                CoreTypeMappingParameters coreParameters,
                [NotNull] string storeType,
                StoreTypePostfix storeTypePostfix = StoreTypePostfix.None,
                DbType? dbType = null,
                bool unicode = false,
                int? size = null,
                bool fixedLength = false,
                int? precision = null,
                int? scale = null)
            {
                Check.NotEmpty(storeType, nameof(storeType));

                var converterHints = coreParameters.Converter?.MappingHints;

                CoreParameters = coreParameters;
                StoreType = storeType;
                StoreTypePostfix = storeTypePostfix;
                DbType = dbType;
                Unicode = unicode;
                Size = size ?? converterHints?.Size;
                Precision = precision ?? converterHints?.Precision;
                Scale = scale ?? converterHints?.Scale;
                FixedLength = fixedLength;
            }

            /// <summary>
            ///     Parameters for the <see cref="CoreTypeMapping" /> base class.
            /// </summary>
            public CoreTypeMappingParameters CoreParameters { get; }

            /// <summary>
            ///     The mapping store type.
            /// </summary>
            public string StoreType { get; }

            /// <summary>
            ///     The mapping DbType.
            /// </summary>
            public DbType? DbType { get; }

            /// <summary>
            ///     The mapping Unicode flag.
            /// </summary>
            public bool Unicode { get; }

            /// <summary>
            ///     The mapping size.
            /// </summary>
            public int? Size { get; }

            /// <summary>
            ///     The mapping precision.
            /// </summary>
            public int? Precision { get; }

            /// <summary>
            ///     The mapping scale.
            /// </summary>
            public int? Scale { get; }

            /// <summary>
            ///     The mapping fixed-length flag.
            /// </summary>
            public bool FixedLength { get; }

            /// <summary>
            ///     Indicates which values should be appended to the store type name.
            /// </summary>
            public StoreTypePostfix StoreTypePostfix { get; }

            /// <summary>
            ///     Creates a new <see cref="RelationalTypeMappingParameters" /> parameter object with the given
            ///     mapping info.
            /// </summary>
            /// <param name="mappingInfo"> The mapping info containing the facets to use. </param>
            /// <returns> The new parameter object. </returns>
            public RelationalTypeMappingParameters WithTypeMappingInfo(in RelationalTypeMappingInfo mappingInfo)
                => new RelationalTypeMappingParameters(
                    CoreParameters,
                    mappingInfo.StoreTypeName ?? StoreType,
                    StoreTypePostfix,
                    DbType,
                    mappingInfo.IsUnicode ?? Unicode,
                    mappingInfo.Size ?? Size,
                    mappingInfo.IsFixedLength ?? FixedLength,
                    mappingInfo.Precision ?? Precision,
                    mappingInfo.Scale ?? Scale);

            /// <summary>
            ///     Creates a new <see cref="RelationalTypeMappingParameters" /> parameter object with the given
            ///     store type and size.
            /// </summary>
            /// <param name="storeType"> The new store type name. </param>
            /// <param name="size"> The new size. </param>
            /// <param name="storeTypePostfix"> The new postfix, or null to leave unchanged. </param>
            /// <returns> The new parameter object. </returns>
            public RelationalTypeMappingParameters WithStoreTypeAndSize(
                [NotNull] string storeType,
                int? size,
                StoreTypePostfix? storeTypePostfix = null)
                => new RelationalTypeMappingParameters(
                    CoreParameters,
                    storeType,
                    storeTypePostfix ?? StoreTypePostfix,
                    DbType,
                    Unicode,
                    size,
                    FixedLength,
                    Precision,
                    Scale);

            /// <summary>
            ///     Creates a new <see cref="RelationalTypeMappingParameters" /> parameter object with the given
            ///     store type and size.
            /// </summary>
            /// <param name="precision"> The precision of data the property is configured to store, or null if no size is configured. </param>
            /// <param name="scale"> The scale of data the property is configured to store, or null if no size is configured. </param>
            /// <returns> The new parameter object. </returns>
            public RelationalTypeMappingParameters WithPrecisionAndScale(
                int? precision,
                int? scale)
                => new RelationalTypeMappingParameters(
                    CoreParameters,
                    StoreType,
                    StoreTypePostfix,
                    DbType,
                    Unicode,
                    Size,
                    FixedLength,
                    precision,
                    scale);

            /// <summary>
            ///     Creates a new <see cref="RelationalTypeMappingParameters" /> parameter object with the given
            ///     converter composed with any existing converter and set on the new parameter object.
            /// </summary>
            /// <param name="converter"> The converter. </param>
            /// <returns> The new parameter object. </returns>
            public RelationalTypeMappingParameters WithComposedConverter([CanBeNull] ValueConverter converter)
                => new RelationalTypeMappingParameters(
                    CoreParameters.WithComposedConverter(converter),
                    StoreType,
                    StoreTypePostfix,
                    DbType,
                    Unicode,
                    Size,
                    FixedLength,
                    Precision,
                    Scale);
        }

        private static readonly MethodInfo _getFieldValueMethod
            = GetDataReaderMethod(nameof(DbDataReader.GetFieldValue));

        private static readonly IDictionary<Type, MethodInfo> _getXMethods
            = new Dictionary<Type, MethodInfo>
            {
                { typeof(bool), GetDataReaderMethod(nameof(DbDataReader.GetBoolean)) },
                { typeof(byte), GetDataReaderMethod(nameof(DbDataReader.GetByte)) },
                { typeof(char), GetDataReaderMethod(nameof(DbDataReader.GetChar)) },
                { typeof(DateTime), GetDataReaderMethod(nameof(DbDataReader.GetDateTime)) },
                { typeof(decimal), GetDataReaderMethod(nameof(DbDataReader.GetDecimal)) },
                { typeof(double), GetDataReaderMethod(nameof(DbDataReader.GetDouble)) },
                { typeof(float), GetDataReaderMethod(nameof(DbDataReader.GetFloat)) },
                { typeof(Guid), GetDataReaderMethod(nameof(DbDataReader.GetGuid)) },
                { typeof(short), GetDataReaderMethod(nameof(DbDataReader.GetInt16)) },
                { typeof(int), GetDataReaderMethod(nameof(DbDataReader.GetInt32)) },
                { typeof(long), GetDataReaderMethod(nameof(DbDataReader.GetInt64)) },
                { typeof(string), GetDataReaderMethod(nameof(DbDataReader.GetString)) }
            };

        private static MethodInfo GetDataReaderMethod(string name)
            => typeof(DbDataReader).GetRuntimeMethod(name, new[] { typeof(int) });

        /// <summary>
        ///     Gets the mapping to be used when the only piece of information is that there is a null value.
        /// </summary>
        public static readonly RelationalTypeMapping NullMapping = new NullTypeMapping("NULL");

        private sealed class NullTypeMapping : RelationalTypeMapping
        {
            public NullTypeMapping(string storeType)
                : base(storeType, typeof(object))
            {
            }

            protected override RelationalTypeMapping Clone(RelationalTypeMappingParameters parameters)
                => this;
        }

        /// <summary>
        ///     Initializes a new instance of the <see cref="RelationalTypeMapping" /> class.
        /// </summary>
        /// <param name="parameters"> The parameters for this mapping. </param>
        protected RelationalTypeMapping(RelationalTypeMappingParameters parameters)
            : base(parameters.CoreParameters)
        {
            Parameters = parameters;

            var storeType = parameters.StoreType;

            if (storeType != null)
            {
                var storeTypeNameBase = GetBaseName(storeType);
                StoreTypeNameBase = storeTypeNameBase;

                storeType = ProcessStoreType(parameters, storeType, storeTypeNameBase);
            }

            StoreType = storeType;

            _quirk19128 = AppContext.TryGetSwitch("Microsoft.EntityFrameworkCore.Issue19825", out var enabled) && enabled;
        }

        /// <summary>
        ///     Processes the store type name to add appropriate postfix/prefix text as needed.
        /// </summary>
        /// <param name="parameters"> The parameters for this mapping. </param>
        /// <param name="storeType"> The specified store type name. </param>
        /// <param name="storeTypeNameBase"> The calculated based name</param>
        /// <returns> The store type name to use. </returns>
        protected virtual string ProcessStoreType(
            RelationalTypeMappingParameters parameters,
            [NotNull] string storeType,
            [NotNull] string storeTypeNameBase)
        {
            Check.NotNull(storeType, nameof(storeType));
            Check.NotNull(storeTypeNameBase, nameof(storeTypeNameBase));

            var size = parameters.Size;

            if (size != null
                && parameters.StoreTypePostfix == StoreTypePostfix.Size)
            {
                storeType = storeTypeNameBase + "(" + size + ")";
            }
            else if (parameters.StoreTypePostfix == StoreTypePostfix.PrecisionAndScale
                || parameters.StoreTypePostfix == StoreTypePostfix.Precision)
            {
                var precision = parameters.Precision;
                if (precision != null)
                {
                    var scale = parameters.Scale;
                    storeType = storeTypeNameBase
                        + "("
                        + (scale == null || parameters.StoreTypePostfix == StoreTypePostfix.Precision
                            ? precision.ToString()
                            : precision + "," + scale)
                        + ")";
                }
            }

            return storeType;
        }

        private static string GetBaseName(string storeType)
        {
            var openParen = storeType.IndexOf("(", StringComparison.Ordinal);
            if (openParen >= 0)
            {
                storeType = storeType.Substring(0, openParen);
            }

            return storeType;
        }

        /// <summary>
        ///     Initializes a new instance of the <see cref="RelationalTypeMapping" /> class.
        /// </summary>
        /// <param name="storeType"> The name of the database type. </param>
        /// <param name="clrType"> The .NET type. </param>
        /// <param name="dbType"> The <see cref="System.Data.DbType" /> to be used. </param>
        /// <param name="unicode"> A value indicating whether the type should handle Unicode data or not. </param>
        /// <param name="size"> The size of data the property is configured to store, or null if no size is configured. </param>
        /// <param name="fixedLength"> A value indicating whether the type has fixed length data or not. </param>
        /// <param name="precision"> The precision of data the property is configured to store, or null if no precision is configured. </param>
        /// <param name="scale"> The scale of data the property is configured to store, or null if no scale is configured. </param>
        protected RelationalTypeMapping(
            [NotNull] string storeType,
            [NotNull] Type clrType,
            DbType? dbType = null,
            bool unicode = false,
            int? size = null,
            bool fixedLength = false,
            int? precision = null,
            int? scale = null)
            : this(
                new RelationalTypeMappingParameters(
                    new CoreTypeMappingParameters(clrType), storeType, StoreTypePostfix.None, dbType, unicode, size, fixedLength, precision, scale))
        {
        }

        /// <summary>
        ///     Returns the parameters used to create this type mapping.
        /// </summary>
        protected new virtual RelationalTypeMappingParameters Parameters { get; }

        /// <summary>
        ///     Creates a copy of this mapping.
        /// </summary>
        /// <param name="parameters"> The parameters for this mapping. </param>
        /// <returns> The newly created mapping. </returns>
        protected abstract RelationalTypeMapping Clone(RelationalTypeMappingParameters parameters);

        /// <summary>
        ///     Creates a copy of this mapping.
        /// </summary>
        /// <param name="storeType"> The name of the database type. </param>
        /// <param name="size"> The size of data the property is configured to store, or null if no size is configured. </param>
        /// <returns> The newly created mapping. </returns>
        public virtual RelationalTypeMapping Clone([NotNull] string storeType, int? size)
            => Clone(Parameters.WithStoreTypeAndSize(storeType, size));

        /// <summary>
        ///     Creates a copy of this mapping.
        /// </summary>
        /// <param name="precision"> The precision of data the property is configured to store, or null if no size is configured. </param>
        /// <param name="scale"> The scale of data the property is configured to store, or null if no size is configured. </param>
        /// <returns> The newly created mapping. </returns>
        public virtual RelationalTypeMapping Clone(int? precision, int? scale)
            => Clone(Parameters.WithPrecisionAndScale(precision, scale));

        /// <summary>
        ///     Returns a new copy of this type mapping with the given <see cref="ValueConverter" />
        ///     added.
        /// </summary>
        /// <param name="converter"> The converter to use. </param>
        /// <returns> A new type mapping </returns>
        public override CoreTypeMapping Clone(ValueConverter converter)
            => Clone(Parameters.WithComposedConverter(converter));

        /// <summary>
        ///     Clones the type mapping to update facets from the mapping info, if needed.
        /// </summary>
        /// <param name="mappingInfo"> The mapping info containing the facets to use. </param>
        /// <returns> The cloned mapping, or the original mapping if no clone was needed. </returns>
        public virtual RelationalTypeMapping Clone(in RelationalTypeMappingInfo mappingInfo)
            => Clone(Parameters.WithTypeMappingInfo(mappingInfo));

        /// <summary>
        ///     Gets the name of the database type.
        /// </summary>
        public virtual StoreTypePostfix StoreTypePostfix => Parameters.StoreTypePostfix;

        /// <summary>
        ///     Gets the name of the database type.
        /// </summary>
        public virtual string StoreType { get; }

        /// <summary>
        ///     Gets the base name of the database type.
        /// </summary>
        public virtual string StoreTypeNameBase { get; }

        /// <summary>
        ///     Gets the <see cref="System.Data.DbType" /> to be used.
        /// </summary>
        public virtual DbType? DbType => Parameters.DbType;

        /// <summary>
        ///     Gets a value indicating whether the type should handle Unicode data or not.
        /// </summary>
        public virtual bool IsUnicode => Parameters.Unicode;

        /// <summary>
        ///     Gets the size of data the property is configured to store, or null if no size is configured.
        /// </summary>
        public virtual int? Size => Parameters.Size;

         /// <summary>
        ///     Gets the precision of data the property is configured to store, or null if no precision is configured.
        /// </summary>
        public virtual int? Precision => Parameters.Precision;

         /// <summary>
        ///     Gets the scale of data the property is configured to store, or null if no scale is configured.
        /// </summary>
        public virtual int? Scale => Parameters.Scale;

        /// <summary>
        ///     Gets a value indicating whether the type is constrained to fixed-length data.
        /// </summary>
        public virtual bool IsFixedLength => Parameters.FixedLength;

        /// <summary>
        ///     Gets the string format to be used to generate SQL literals of this type.
        /// </summary>
        protected virtual string SqlLiteralFormatString { get; } = "{0}";

        /// <summary>
        ///     Creates a <see cref="DbParameter" /> with the appropriate type information configured.
        /// </summary>
        /// <param name="command"> The command the parameter should be created on. </param>
        /// <param name="name"> The name of the parameter. </param>
        /// <param name="value"> The value to be assigned to the parameter. </param>
        /// <param name="nullable"> A value indicating whether the parameter should be a nullable type. </param>
        /// <returns> The newly created parameter. </returns>
        public virtual DbParameter CreateParameter(
            [NotNull] DbCommand command,
            [NotNull] string name,
            [CanBeNull] object value,
            bool? nullable = null)
        {
            Check.NotNull(command, nameof(command));

            var parameter = command.CreateParameter();
            parameter.Direction = ParameterDirection.Input;
            parameter.ParameterName = name;

<<<<<<< HEAD
            value = ConvertUnderlyingEnumValueToEnum(value);
=======
            if (!_quirk19128)
            {
                value = ConvertUnderlyingEnumValueToEnum(value);
            }
>>>>>>> aa9e1fe6

            if (Converter != null)
            {
                value = Converter.ConvertToProvider(value);
            }

            parameter.Value = value ?? DBNull.Value;

            if (nullable.HasValue)
            {
                parameter.IsNullable = nullable.Value;
            }

            if (DbType.HasValue)
            {
                parameter.DbType = DbType.Value;
            }

            ConfigureParameter(parameter);

            return parameter;
        }

        // Enum when compared to constant will always have value of integral type
        // when enum would contain convert node. We remove the convert node but we also
        // need to convert the integral value to enum value.
        // This allows us to use converter on enum value or print enum value directly if supported by provider
        private object ConvertUnderlyingEnumValueToEnum(object value)
            => value?.GetType().IsInteger() == true && ClrType.UnwrapNullableType().IsEnum
            ? Enum.ToObject(ClrType.UnwrapNullableType(), value)
            : value;

        /// <summary>
        ///     Configures type information of a <see cref="DbParameter" />.
        /// </summary>
        /// <param name="parameter"> The parameter to be configured. </param>
        protected virtual void ConfigureParameter([NotNull] DbParameter parameter)
        {
        }

        /// <summary>
        ///     Generates the SQL representation of a literal value.
        /// </summary>
        /// <param name="value">The literal value.</param>
        /// <returns>
        ///     The generated string.
        /// </returns>
        public virtual string GenerateSqlLiteral([CanBeNull] object value)
        {
            value = ConvertUnderlyingEnumValueToEnum(value);

            if (Converter != null)
            {
                value = Converter.ConvertToProvider(value);
            }

            return GenerateProviderValueSqlLiteral(value);
        }

        /// <summary>
        ///     Generates the SQL representation of a literal value without conversion.
        /// </summary>
        /// <param name="value">The literal value.</param>
        /// <returns>
        ///     The generated string.
        /// </returns>
        public virtual string GenerateProviderValueSqlLiteral([CanBeNull] object value)
            => value == null
                ? "NULL"
                : GenerateNonNullSqlLiteral(value);

        /// <summary>
        ///     Generates the SQL representation of a non-null literal value.
        /// </summary>
        /// <param name="value">The literal value.</param>
        /// <returns>
        ///     The generated string.
        /// </returns>
        protected virtual string GenerateNonNullSqlLiteral([NotNull] object value)
            => string.Format(CultureInfo.InvariantCulture, SqlLiteralFormatString, Check.NotNull(value, nameof(value)));

        /// <summary>
        ///     The method to use when reading values of the given type. The method must be defined
        ///     on <see cref="DbDataReader" /> or one of its subclasses.
        /// </summary>
        /// <returns> The method to use to read the value. </returns>
        public virtual MethodInfo GetDataReaderMethod()
        {
            var type = (Converter?.ProviderClrType ?? ClrType).UnwrapNullableType();

            return GetDataReaderMethod(type);
        }

        /// <summary>
        ///     The method to use when reading values of the given type. The method must be defined
        ///     on <see cref="DbDataReader" />.
        /// </summary>
        /// <returns> The method to use to read the value. </returns>
        public static MethodInfo GetDataReaderMethod([NotNull] Type type)
            => _getXMethods.TryGetValue(type, out var method)
                ? method
                : _getFieldValueMethod.MakeGenericMethod(type);

        /// <summary>
        ///     Gets a custom expression tree for reading the value from the input data reader
        ///     expression that contains the database value.
        /// </summary>
        /// <param name="expression"> The input expression, containing the database value. </param>
        /// <returns> The expression with customization added. </returns>
        public virtual Expression CustomizeDataReaderExpression([NotNull] Expression expression)
            => expression;
    }
}<|MERGE_RESOLUTION|>--- conflicted
+++ resolved
@@ -454,14 +454,11 @@
             parameter.Direction = ParameterDirection.Input;
             parameter.ParameterName = name;
 
-<<<<<<< HEAD
             value = ConvertUnderlyingEnumValueToEnum(value);
-=======
             if (!_quirk19128)
             {
                 value = ConvertUnderlyingEnumValueToEnum(value);
             }
->>>>>>> aa9e1fe6
 
             if (Converter != null)
             {
