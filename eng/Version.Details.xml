--- conflicted
+++ resolved
@@ -9,27 +9,6 @@
       <Uri>https://github.com/dotnet/core-setup</Uri>
       <Sha>c25b8b41ecbd8ffac08e5af2d7f337a2b51e338c</Sha>
     </Dependency>
-<<<<<<< HEAD
-    <Dependency Name="Microsoft.Extensions.Caching.Memory" Version="3.1.0-preview1.19473.2">
-      <Uri>https://github.com/aspnet/Extensions</Uri>
-      <Sha>45776ac25c750bc98522f7d8bdbba61bcc7540d4</Sha>
-    </Dependency>
-    <Dependency Name="Microsoft.Extensions.Configuration.EnvironmentVariables" Version="3.1.0-preview1.19473.2">
-      <Uri>https://github.com/aspnet/Extensions</Uri>
-      <Sha>45776ac25c750bc98522f7d8bdbba61bcc7540d4</Sha>
-    </Dependency>
-    <Dependency Name="Microsoft.Extensions.Configuration.Json" Version="3.1.0-preview1.19473.2">
-      <Uri>https://github.com/aspnet/Extensions</Uri>
-      <Sha>45776ac25c750bc98522f7d8bdbba61bcc7540d4</Sha>
-    </Dependency>
-    <Dependency Name="Microsoft.Extensions.Configuration" Version="3.1.0-preview1.19473.2">
-      <Uri>https://github.com/aspnet/Extensions</Uri>
-      <Sha>45776ac25c750bc98522f7d8bdbba61bcc7540d4</Sha>
-    </Dependency>
-    <Dependency Name="Microsoft.Extensions.DependencyInjection" Version="3.1.0-preview1.19473.2">
-      <Uri>https://github.com/aspnet/Extensions</Uri>
-      <Sha>45776ac25c750bc98522f7d8bdbba61bcc7540d4</Sha>
-=======
     <Dependency Name="Microsoft.Extensions.Caching.Memory" Version="5.0.0-alpha1.19472.1">
       <Uri>https://github.com/aspnet/Extensions</Uri>
       <Sha>46d76f9a189ee68852d136c577364b7b0955257a</Sha>
@@ -49,21 +28,11 @@
     <Dependency Name="Microsoft.Extensions.DependencyInjection" Version="5.0.0-alpha1.19472.1">
       <Uri>https://github.com/aspnet/Extensions</Uri>
       <Sha>46d76f9a189ee68852d136c577364b7b0955257a</Sha>
->>>>>>> 93193622
     </Dependency>
     <Dependency Name="Microsoft.Extensions.DependencyModel" Version="5.0.0-alpha1.19470.7" CoherentParentDependency="Microsoft.Extensions.Logging">
       <Uri>https://github.com/dotnet/core-setup</Uri>
       <Sha>c25b8b41ecbd8ffac08e5af2d7f337a2b51e338c</Sha>
     </Dependency>
-<<<<<<< HEAD
-    <Dependency Name="Microsoft.Extensions.HostFactoryResolver.Sources" Version="3.1.0-preview1.19473.2">
-      <Uri>https://github.com/aspnet/Extensions</Uri>
-      <Sha>45776ac25c750bc98522f7d8bdbba61bcc7540d4</Sha>
-    </Dependency>
-    <Dependency Name="Microsoft.Extensions.Logging" Version="3.1.0-preview1.19473.2">
-      <Uri>https://github.com/aspnet/Extensions</Uri>
-      <Sha>45776ac25c750bc98522f7d8bdbba61bcc7540d4</Sha>
-=======
     <Dependency Name="Microsoft.Extensions.HostFactoryResolver.Sources" Version="5.0.0-alpha1.19472.1">
       <Uri>https://github.com/aspnet/Extensions</Uri>
       <Sha>46d76f9a189ee68852d136c577364b7b0955257a</Sha>
@@ -71,7 +40,6 @@
     <Dependency Name="Microsoft.Extensions.Logging" Version="5.0.0-alpha1.19472.1">
       <Uri>https://github.com/aspnet/Extensions</Uri>
       <Sha>46d76f9a189ee68852d136c577364b7b0955257a</Sha>
->>>>>>> 93193622
     </Dependency>
     <Dependency Name="Microsoft.NETCore.App.Ref" Version="5.0.0-alpha1.19470.7" CoherentParentDependency="Microsoft.Extensions.Logging">
       <Uri>https://github.com/dotnet/core-setup</Uri>
