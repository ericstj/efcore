--- conflicted
+++ resolved
@@ -5,36 +5,15 @@
       <Uri>https://github.com/dotnet/runtime</Uri>
       <Sha>ccc25a90082fa6592eeca8e146ff37e1b7d6b79d</Sha>
     </Dependency>
-<<<<<<< HEAD
-    <Dependency Name="Microsoft.Bcl.AsyncInterfaces" Version="1.1.1" CoherentParentDependency="Microsoft.NETCore.App.Runtime.win-x64">
-      <Uri>https://dev.azure.com/dnceng/internal/_git/dotnet-corefx</Uri>
-      <Sha>059a4a19e602494bfbed473dbbb18f2dbfbd0878</Sha>
-    <Dependency Name="Microsoft.Extensions.Configuration.EnvironmentVariables" Version="6.0.0-preview.4.21205.1">
-=======
     <Dependency Name="Microsoft.Extensions.Configuration.EnvironmentVariables" Version="6.0.0-preview.5.21218.1">
->>>>>>> 438b05f1
       <Uri>https://github.com/dotnet/runtime</Uri>
       <Sha>ccc25a90082fa6592eeca8e146ff37e1b7d6b79d</Sha>
     </Dependency>
-<<<<<<< HEAD
-    <Dependency Name="Microsoft.Bcl.HashCode" Version="1.1.1" CoherentParentDependency="Microsoft.NETCore.App.Runtime.win-x64">
-      <Uri>https://dev.azure.com/dnceng/internal/_git/dotnet-corefx</Uri>
-      <Sha>59d2f36ec02c494eec50940c7993257a807f9531</Sha>
-    <Dependency Name="Microsoft.Extensions.Configuration.Abstractions" Version="6.0.0-preview.4.21205.1">
-=======
     <Dependency Name="Microsoft.Extensions.Configuration.Abstractions" Version="6.0.0-preview.5.21218.1">
->>>>>>> 438b05f1
       <Uri>https://github.com/dotnet/runtime</Uri>
       <Sha>ccc25a90082fa6592eeca8e146ff37e1b7d6b79d</Sha>
     </Dependency>
-<<<<<<< HEAD
-    <Dependency Name="Microsoft.CSharp" Version="4.7.0" CoherentParentDependency="Microsoft.NETCore.App.Runtime.win-x64">
-      <Uri>https://github.com/dotnet/corefx</Uri>
-      <Sha>0f7f38c4fd323b26da10cce95f857f77f0f09b48</Sha>
-    <Dependency Name="Microsoft.Extensions.Configuration.Json" Version="6.0.0-preview.4.21205.1">
-=======
     <Dependency Name="Microsoft.Extensions.Configuration.Json" Version="6.0.0-preview.5.21218.1">
->>>>>>> 438b05f1
       <Uri>https://github.com/dotnet/runtime</Uri>
       <Sha>ccc25a90082fa6592eeca8e146ff37e1b7d6b79d</Sha>
     </Dependency>
@@ -66,14 +45,7 @@
       <Uri>https://github.com/dotnet/runtime</Uri>
       <Sha>ccc25a90082fa6592eeca8e146ff37e1b7d6b79d</Sha>
     </Dependency>
-<<<<<<< HEAD
-    <Dependency Name="Microsoft.Net.Compilers.Toolset" Version="3.4.1-beta4-20127-10" CoherentParentDependency="Microsoft.Extensions.Logging">
-      <Uri>https://github.com/dotnet/roslyn</Uri>
-      <Sha>d8180a5ecafb92adcfbfe8cf9199eb23be1a1ccf</Sha>
-    <Dependency Name="System.Diagnostics.DiagnosticSource" Version="6.0.0-preview.4.21205.1">
-=======
     <Dependency Name="System.Diagnostics.DiagnosticSource" Version="6.0.0-preview.5.21218.1">
->>>>>>> 438b05f1
       <Uri>https://github.com/dotnet/runtime</Uri>
       <Sha>ccc25a90082fa6592eeca8e146ff37e1b7d6b79d</Sha>
     </Dependency>
