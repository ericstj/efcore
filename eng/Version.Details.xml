--- conflicted
+++ resolved
@@ -1,11 +1,10 @@
 <?xml version="1.0" encoding="utf-8"?>
 <Dependencies>
   <ProductDependencies>
-    <Dependency Name="Microsoft.Extensions.Caching.Memory" Version="6.0.0-preview.7.21377.19">
+    <Dependency Name="Microsoft.Extensions.Caching.Memory" Version="6.0.0-rc.1.21375.2">
       <Uri>https://github.com/dotnet/runtime</Uri>
-      <Sha>91ba01788d4d83475fec3aea7c830376e08585da</Sha>
+      <Sha>95863758cd16c345d0b8fca067d5db5d6901e498</Sha>
     </Dependency>
-<<<<<<< HEAD
     <Dependency Name="Microsoft.Extensions.Configuration.EnvironmentVariables" Version="6.0.0-rc.1.21375.2">
       <Uri>https://github.com/dotnet/runtime</Uri>
       <Sha>95863758cd16c345d0b8fca067d5db5d6901e498</Sha>
@@ -33,41 +32,11 @@
     <Dependency Name="Microsoft.Extensions.HostFactoryResolver.Sources" Version="6.0.0-rc.1.21375.2">
       <Uri>https://github.com/dotnet/runtime</Uri>
       <Sha>95863758cd16c345d0b8fca067d5db5d6901e498</Sha>
-=======
-    <Dependency Name="Microsoft.Extensions.Configuration.EnvironmentVariables" Version="6.0.0-preview.7.21377.19">
+    </Dependency>
+    <Dependency Name="Microsoft.Extensions.Logging" Version="6.0.0-rc.1.21375.2">
       <Uri>https://github.com/dotnet/runtime</Uri>
-      <Sha>91ba01788d4d83475fec3aea7c830376e08585da</Sha>
+      <Sha>95863758cd16c345d0b8fca067d5db5d6901e498</Sha>
     </Dependency>
-    <Dependency Name="Microsoft.Extensions.Configuration.Abstractions" Version="6.0.0-preview.7.21377.19">
-      <Uri>https://github.com/dotnet/runtime</Uri>
-      <Sha>91ba01788d4d83475fec3aea7c830376e08585da</Sha>
-    </Dependency>
-    <Dependency Name="Microsoft.Extensions.Configuration.Json" Version="6.0.0-preview.7.21377.19">
-      <Uri>https://github.com/dotnet/runtime</Uri>
-      <Sha>91ba01788d4d83475fec3aea7c830376e08585da</Sha>
-    </Dependency>
-    <Dependency Name="Microsoft.Extensions.Configuration" Version="6.0.0-preview.7.21377.19">
-      <Uri>https://github.com/dotnet/runtime</Uri>
-      <Sha>91ba01788d4d83475fec3aea7c830376e08585da</Sha>
-    </Dependency>
-    <Dependency Name="Microsoft.Extensions.DependencyInjection" Version="6.0.0-preview.7.21377.19">
-      <Uri>https://github.com/dotnet/runtime</Uri>
-      <Sha>91ba01788d4d83475fec3aea7c830376e08585da</Sha>
-    </Dependency>
-    <Dependency Name="Microsoft.Extensions.DependencyModel" Version="6.0.0-preview.7.21377.19">
-      <Uri>https://github.com/dotnet/runtime</Uri>
-      <Sha>91ba01788d4d83475fec3aea7c830376e08585da</Sha>
-    </Dependency>
-    <Dependency Name="Microsoft.Extensions.HostFactoryResolver.Sources" Version="6.0.0-preview.7.21377.19">
-      <Uri>https://github.com/dotnet/runtime</Uri>
-      <Sha>91ba01788d4d83475fec3aea7c830376e08585da</Sha>
->>>>>>> 02c913dc
-    </Dependency>
-    <Dependency Name="Microsoft.Extensions.Logging" Version="6.0.0-preview.7.21377.19">
-      <Uri>https://github.com/dotnet/runtime</Uri>
-      <Sha>91ba01788d4d83475fec3aea7c830376e08585da</Sha>
-    </Dependency>
-<<<<<<< HEAD
     <Dependency Name="System.Collections.Immutable" Version="6.0.0-rc.1.21375.2">
       <Uri>https://github.com/dotnet/runtime</Uri>
       <Sha>95863758cd16c345d0b8fca067d5db5d6901e498</Sha>
@@ -85,25 +54,6 @@
     <Dependency Name="Microsoft.DotNet.Helix.Sdk" Version="6.0.0-beta.21373.11">
       <Uri>https://github.com/dotnet/arcade</Uri>
       <Sha>c6a28c81f96d196338b3ea520bc1e6dc7c440ee2</Sha>
-=======
-    <Dependency Name="System.Collections.Immutable" Version="6.0.0-preview.7.21377.19">
-      <Uri>https://github.com/dotnet/runtime</Uri>
-      <Sha>91ba01788d4d83475fec3aea7c830376e08585da</Sha>
-    </Dependency>
-    <Dependency Name="System.Diagnostics.DiagnosticSource" Version="6.0.0-preview.7.21377.19">
-      <Uri>https://github.com/dotnet/runtime</Uri>
-      <Sha>91ba01788d4d83475fec3aea7c830376e08585da</Sha>
-    </Dependency>
-  </ProductDependencies>
-  <ToolsetDependencies>
-    <Dependency Name="Microsoft.DotNet.Arcade.Sdk" Version="6.0.0-beta.21372.16">
-      <Uri>https://github.com/dotnet/arcade</Uri>
-      <Sha>6224d1b573b73caaa84176bd83dabe75f202cdc7</Sha>
-    </Dependency>
-    <Dependency Name="Microsoft.DotNet.Helix.Sdk" Version="6.0.0-beta.21372.16">
-      <Uri>https://github.com/dotnet/arcade</Uri>
-      <Sha>6224d1b573b73caaa84176bd83dabe75f202cdc7</Sha>
->>>>>>> 02c913dc
     </Dependency>
   </ToolsetDependencies>
 </Dependencies>