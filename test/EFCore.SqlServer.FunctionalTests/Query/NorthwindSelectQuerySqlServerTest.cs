--- conflicted
+++ resolved
@@ -2282,17 +2282,12 @@
 ORDER BY [c].[CustomerID], [t].[OrderID], [t].[OrderID0]");
     }
 
-<<<<<<< HEAD
-    public override async Task Using_enumerable_parameter_in_projection(bool async)
-    {
-        await base.Using_enumerable_parameter_in_projection(async);
-=======
-        public override async Task List_from_result_of_single_result(bool async)
-        {
-            await base.List_from_result_of_single_result(async);
-
-            AssertSql(
-                @"SELECT [t].[CustomerID], [o].[OrderID]
+    public override async Task List_from_result_of_single_result(bool async)
+    {
+        await base.List_from_result_of_single_result(async);
+
+        AssertSql(
+            @"SELECT [t].[CustomerID], [o].[OrderID]
 FROM (
     SELECT TOP(1) [c].[CustomerID]
     FROM [Customers] AS [c]
@@ -2300,14 +2295,14 @@
 ) AS [t]
 LEFT JOIN [Orders] AS [o] ON [t].[CustomerID] = [o].[CustomerID]
 ORDER BY [t].[CustomerID]");
-        }
-
-        public override async Task List_from_result_of_single_result_2(bool async)
-        {
-            await base.List_from_result_of_single_result_2(async);
-
-            AssertSql(
-                @"SELECT [t].[CustomerID], [o].[OrderID], [o].[OrderDate]
+    }
+
+    public override async Task List_from_result_of_single_result_2(bool async)
+    {
+        await base.List_from_result_of_single_result_2(async);
+
+        AssertSql(
+            @"SELECT [t].[CustomerID], [o].[OrderID], [o].[OrderDate]
 FROM (
     SELECT TOP(1) [c].[CustomerID]
     FROM [Customers] AS [c]
@@ -2315,14 +2310,14 @@
 ) AS [t]
 LEFT JOIN [Orders] AS [o] ON [t].[CustomerID] = [o].[CustomerID]
 ORDER BY [t].[CustomerID]");
-        }
-
-        public override async Task List_from_result_of_single_result_3(bool async)
-        {
-            await base.List_from_result_of_single_result_3(async);
-
-            AssertSql(
-                @"SELECT [t].[CustomerID], [t0].[OrderID], [o0].[ProductID], [o0].[OrderID], [t0].[c]
+    }
+
+    public override async Task List_from_result_of_single_result_3(bool async)
+    {
+        await base.List_from_result_of_single_result_3(async);
+
+        AssertSql(
+            @"SELECT [t].[CustomerID], [t0].[OrderID], [o0].[ProductID], [o0].[OrderID], [t0].[c]
 FROM (
     SELECT TOP(1) [c].[CustomerID]
     FROM [Customers] AS [c]
@@ -2338,11 +2333,11 @@
 ) AS [t0] ON [t].[CustomerID] = [t0].[CustomerID]
 LEFT JOIN [Order Details] AS [o0] ON [t0].[OrderID] = [o0].[OrderID]
 ORDER BY [t].[CustomerID], [t0].[OrderID], [o0].[OrderID]");
-        }
-
-        private void AssertSql(params string[] expected)
-            => Fixture.TestSqlLoggerFactory.AssertBaseline(expected);
->>>>>>> 77cc143f
+    }
+
+    public override async Task Using_enumerable_parameter_in_projection(bool async)
+    {
+        await base.Using_enumerable_parameter_in_projection(async);
 
         AssertSql(
             @"SELECT [c].[CustomerID]
