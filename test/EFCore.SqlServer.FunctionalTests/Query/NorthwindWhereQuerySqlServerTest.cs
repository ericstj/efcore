﻿// Licensed to the .NET Foundation under one or more agreements.
// The .NET Foundation licenses this file to you under the MIT license.

namespace Microsoft.EntityFrameworkCore.Query;

public class NorthwindWhereQuerySqlServerTest : NorthwindWhereQueryRelationalTestBase<
    NorthwindQuerySqlServerFixture<NoopModelCustomizer>>
{
    public NorthwindWhereQuerySqlServerTest(
        NorthwindQuerySqlServerFixture<NoopModelCustomizer> fixture,
        ITestOutputHelper testOutputHelper)
        : base(fixture)
    {
        ClearLog();
        //Fixture.TestSqlLoggerFactory.SetTestOutputHelper(testOutputHelper);
    }

    protected override bool CanExecuteQueryString
        => true;

    public override async Task Where_simple(bool async)
    {
        await base.Where_simple(async);

        AssertSql(
            @"SELECT [c].[CustomerID], [c].[Address], [c].[City], [c].[CompanyName], [c].[ContactName], [c].[ContactTitle], [c].[Country], [c].[Fax], [c].[Phone], [c].[PostalCode], [c].[Region]
FROM [Customers] AS [c]
WHERE [c].[City] = N'London'");
    }

    public override async Task Where_as_queryable_expression(bool async)
    {
        await base.Where_as_queryable_expression(async);

        AssertSql(
            @"SELECT [c].[CustomerID], [c].[Address], [c].[City], [c].[CompanyName], [c].[ContactName], [c].[ContactTitle], [c].[Country], [c].[Fax], [c].[Phone], [c].[PostalCode], [c].[Region]
FROM [Customers] AS [c]
WHERE EXISTS (
    SELECT 1
    FROM [Orders] AS [o]
    WHERE [c].[CustomerID] = [o].[CustomerID] AND [o].[CustomerID] = N'ALFKI')");
    }

    public override async Task<string> Where_simple_closure(bool async)
    {
        var queryString = await base.Where_simple_closure(async);

        AssertSql(
            @"@__city_0='London' (Size = 4000)

SELECT [c].[CustomerID], [c].[Address], [c].[City], [c].[CompanyName], [c].[ContactName], [c].[ContactTitle], [c].[Country], [c].[Fax], [c].[Phone], [c].[PostalCode], [c].[Region]
FROM [Customers] AS [c]
WHERE [c].[City] = @__city_0");

        Assert.Equal(
            @"DECLARE @__city_0 nvarchar(4000) = N'London';

SELECT [c].[CustomerID], [c].[Address], [c].[City], [c].[CompanyName], [c].[ContactName], [c].[ContactTitle], [c].[Country], [c].[Fax], [c].[Phone], [c].[PostalCode], [c].[Region]
FROM [Customers] AS [c]
WHERE [c].[City] = @__city_0", queryString, ignoreLineEndingDifferences: true, ignoreWhiteSpaceDifferences: true);

        return null;
    }

    public override async Task Where_indexer_closure(bool async)
    {
        await base.Where_indexer_closure(async);

        AssertSql(
            @"@__p_0='London' (Size = 4000)

SELECT [c].[CustomerID], [c].[Address], [c].[City], [c].[CompanyName], [c].[ContactName], [c].[ContactTitle], [c].[Country], [c].[Fax], [c].[Phone], [c].[PostalCode], [c].[Region]
FROM [Customers] AS [c]
WHERE [c].[City] = @__p_0");
    }

    public override async Task Where_dictionary_key_access_closure(bool async)
    {
        await base.Where_dictionary_key_access_closure(async);

        AssertSql(
            @"@__get_Item_0='London' (Size = 4000)

SELECT [c].[CustomerID], [c].[Address], [c].[City], [c].[CompanyName], [c].[ContactName], [c].[ContactTitle], [c].[Country], [c].[Fax], [c].[Phone], [c].[PostalCode], [c].[Region]
FROM [Customers] AS [c]
WHERE [c].[City] = @__get_Item_0");
    }

    public override async Task Where_tuple_item_closure(bool async)
    {
        await base.Where_tuple_item_closure(async);

        AssertSql(
            @"@__predicateTuple_Item2_0='London' (Size = 4000)

SELECT [c].[CustomerID], [c].[Address], [c].[City], [c].[CompanyName], [c].[ContactName], [c].[ContactTitle], [c].[Country], [c].[Fax], [c].[Phone], [c].[PostalCode], [c].[Region]
FROM [Customers] AS [c]
WHERE [c].[City] = @__predicateTuple_Item2_0");
    }

    public override async Task Where_named_tuple_item_closure(bool async)
    {
        await base.Where_named_tuple_item_closure(async);

        AssertSql(
            @"@__predicateTuple_Item2_0='London' (Size = 4000)

SELECT [c].[CustomerID], [c].[Address], [c].[City], [c].[CompanyName], [c].[ContactName], [c].[ContactTitle], [c].[Country], [c].[Fax], [c].[Phone], [c].[PostalCode], [c].[Region]
FROM [Customers] AS [c]
WHERE [c].[City] = @__predicateTuple_Item2_0");
    }

    public override async Task Where_simple_closure_constant(bool async)
    {
        await base.Where_simple_closure_constant(async);

        AssertSql(
            @"@__predicate_0='True'

SELECT [c].[CustomerID], [c].[Address], [c].[City], [c].[CompanyName], [c].[ContactName], [c].[ContactTitle], [c].[Country], [c].[Fax], [c].[Phone], [c].[PostalCode], [c].[Region]
FROM [Customers] AS [c]
WHERE @__predicate_0 = CAST(1 AS bit)");
    }

    public override async Task Where_simple_closure_via_query_cache(bool async)
    {
        await base.Where_simple_closure_via_query_cache(async);

        AssertSql(
            @"@__city_0='London' (Size = 4000)

SELECT [c].[CustomerID], [c].[Address], [c].[City], [c].[CompanyName], [c].[ContactName], [c].[ContactTitle], [c].[Country], [c].[Fax], [c].[Phone], [c].[PostalCode], [c].[Region]
FROM [Customers] AS [c]
WHERE [c].[City] = @__city_0",
            //
            @"@__city_0='Seattle' (Size = 4000)

SELECT [c].[CustomerID], [c].[Address], [c].[City], [c].[CompanyName], [c].[ContactName], [c].[ContactTitle], [c].[Country], [c].[Fax], [c].[Phone], [c].[PostalCode], [c].[Region]
FROM [Customers] AS [c]
WHERE [c].[City] = @__city_0");
    }

    public override async Task Where_method_call_nullable_type_closure_via_query_cache(bool async)
    {
        await base.Where_method_call_nullable_type_closure_via_query_cache(async);

        AssertSql(
            @"@__p_0='2' (Nullable = true)

SELECT [e].[EmployeeID], [e].[City], [e].[Country], [e].[FirstName], [e].[ReportsTo], [e].[Title]
FROM [Employees] AS [e]
WHERE CAST([e].[ReportsTo] AS bigint) = @__p_0",
            //
            @"@__p_0='5' (Nullable = true)

SELECT [e].[EmployeeID], [e].[City], [e].[Country], [e].[FirstName], [e].[ReportsTo], [e].[Title]
FROM [Employees] AS [e]
WHERE CAST([e].[ReportsTo] AS bigint) = @__p_0");
    }

    public override async Task Where_method_call_nullable_type_reverse_closure_via_query_cache(bool async)
    {
        await base.Where_method_call_nullable_type_reverse_closure_via_query_cache(async);

        AssertSql(
            @"@__p_0='1' (Nullable = true)

SELECT [e].[EmployeeID], [e].[City], [e].[Country], [e].[FirstName], [e].[ReportsTo], [e].[Title]
FROM [Employees] AS [e]
WHERE CAST([e].[EmployeeID] AS bigint) > @__p_0",
            //
            @"@__p_0='5' (Nullable = true)

SELECT [e].[EmployeeID], [e].[City], [e].[Country], [e].[FirstName], [e].[ReportsTo], [e].[Title]
FROM [Employees] AS [e]
WHERE CAST([e].[EmployeeID] AS bigint) > @__p_0");
    }

    public override async Task Where_method_call_closure_via_query_cache(bool async)
    {
        await base.Where_method_call_closure_via_query_cache(async);

        AssertSql(
            @"@__GetCity_0='London' (Size = 4000)

SELECT [c].[CustomerID], [c].[Address], [c].[City], [c].[CompanyName], [c].[ContactName], [c].[ContactTitle], [c].[Country], [c].[Fax], [c].[Phone], [c].[PostalCode], [c].[Region]
FROM [Customers] AS [c]
WHERE [c].[City] = @__GetCity_0",
            //
            @"@__GetCity_0='Seattle' (Size = 4000)

SELECT [c].[CustomerID], [c].[Address], [c].[City], [c].[CompanyName], [c].[ContactName], [c].[ContactTitle], [c].[Country], [c].[Fax], [c].[Phone], [c].[PostalCode], [c].[Region]
FROM [Customers] AS [c]
WHERE [c].[City] = @__GetCity_0");
    }

    public override async Task Where_field_access_closure_via_query_cache(bool async)
    {
        await base.Where_field_access_closure_via_query_cache(async);

        AssertSql(
            @"@__city_InstanceFieldValue_0='London' (Size = 4000)

SELECT [c].[CustomerID], [c].[Address], [c].[City], [c].[CompanyName], [c].[ContactName], [c].[ContactTitle], [c].[Country], [c].[Fax], [c].[Phone], [c].[PostalCode], [c].[Region]
FROM [Customers] AS [c]
WHERE [c].[City] = @__city_InstanceFieldValue_0",
            //
            @"@__city_InstanceFieldValue_0='Seattle' (Size = 4000)

SELECT [c].[CustomerID], [c].[Address], [c].[City], [c].[CompanyName], [c].[ContactName], [c].[ContactTitle], [c].[Country], [c].[Fax], [c].[Phone], [c].[PostalCode], [c].[Region]
FROM [Customers] AS [c]
WHERE [c].[City] = @__city_InstanceFieldValue_0");
    }

    public override async Task Where_property_access_closure_via_query_cache(bool async)
    {
        await base.Where_property_access_closure_via_query_cache(async);

        AssertSql(
            @"@__city_InstancePropertyValue_0='London' (Size = 4000)

SELECT [c].[CustomerID], [c].[Address], [c].[City], [c].[CompanyName], [c].[ContactName], [c].[ContactTitle], [c].[Country], [c].[Fax], [c].[Phone], [c].[PostalCode], [c].[Region]
FROM [Customers] AS [c]
WHERE [c].[City] = @__city_InstancePropertyValue_0",
            //
            @"@__city_InstancePropertyValue_0='Seattle' (Size = 4000)

SELECT [c].[CustomerID], [c].[Address], [c].[City], [c].[CompanyName], [c].[ContactName], [c].[ContactTitle], [c].[Country], [c].[Fax], [c].[Phone], [c].[PostalCode], [c].[Region]
FROM [Customers] AS [c]
WHERE [c].[City] = @__city_InstancePropertyValue_0");
    }

    public override async Task Where_static_field_access_closure_via_query_cache(bool async)
    {
        await base.Where_static_field_access_closure_via_query_cache(async);

        AssertSql(
            @"@__StaticFieldValue_0='London' (Size = 4000)

SELECT [c].[CustomerID], [c].[Address], [c].[City], [c].[CompanyName], [c].[ContactName], [c].[ContactTitle], [c].[Country], [c].[Fax], [c].[Phone], [c].[PostalCode], [c].[Region]
FROM [Customers] AS [c]
WHERE [c].[City] = @__StaticFieldValue_0",
            //
            @"@__StaticFieldValue_0='Seattle' (Size = 4000)

SELECT [c].[CustomerID], [c].[Address], [c].[City], [c].[CompanyName], [c].[ContactName], [c].[ContactTitle], [c].[Country], [c].[Fax], [c].[Phone], [c].[PostalCode], [c].[Region]
FROM [Customers] AS [c]
WHERE [c].[City] = @__StaticFieldValue_0");
    }

    public override async Task Where_static_property_access_closure_via_query_cache(bool async)
    {
        await base.Where_static_property_access_closure_via_query_cache(async);

        AssertSql(
            @"@__StaticPropertyValue_0='London' (Size = 4000)

SELECT [c].[CustomerID], [c].[Address], [c].[City], [c].[CompanyName], [c].[ContactName], [c].[ContactTitle], [c].[Country], [c].[Fax], [c].[Phone], [c].[PostalCode], [c].[Region]
FROM [Customers] AS [c]
WHERE [c].[City] = @__StaticPropertyValue_0",
            //
            @"@__StaticPropertyValue_0='Seattle' (Size = 4000)

SELECT [c].[CustomerID], [c].[Address], [c].[City], [c].[CompanyName], [c].[ContactName], [c].[ContactTitle], [c].[Country], [c].[Fax], [c].[Phone], [c].[PostalCode], [c].[Region]
FROM [Customers] AS [c]
WHERE [c].[City] = @__StaticPropertyValue_0");
    }

    public override async Task Where_nested_field_access_closure_via_query_cache(bool async)
    {
        await base.Where_nested_field_access_closure_via_query_cache(async);

        AssertSql(
            @"@__city_Nested_InstanceFieldValue_0='London' (Size = 4000)

SELECT [c].[CustomerID], [c].[Address], [c].[City], [c].[CompanyName], [c].[ContactName], [c].[ContactTitle], [c].[Country], [c].[Fax], [c].[Phone], [c].[PostalCode], [c].[Region]
FROM [Customers] AS [c]
WHERE [c].[City] = @__city_Nested_InstanceFieldValue_0",
            //
            @"@__city_Nested_InstanceFieldValue_0='Seattle' (Size = 4000)

SELECT [c].[CustomerID], [c].[Address], [c].[City], [c].[CompanyName], [c].[ContactName], [c].[ContactTitle], [c].[Country], [c].[Fax], [c].[Phone], [c].[PostalCode], [c].[Region]
FROM [Customers] AS [c]
WHERE [c].[City] = @__city_Nested_InstanceFieldValue_0");
    }

    public override async Task Where_nested_property_access_closure_via_query_cache(bool async)
    {
        await base.Where_nested_property_access_closure_via_query_cache(async);

        AssertSql(
            @"@__city_Nested_InstancePropertyValue_0='London' (Size = 4000)

SELECT [c].[CustomerID], [c].[Address], [c].[City], [c].[CompanyName], [c].[ContactName], [c].[ContactTitle], [c].[Country], [c].[Fax], [c].[Phone], [c].[PostalCode], [c].[Region]
FROM [Customers] AS [c]
WHERE [c].[City] = @__city_Nested_InstancePropertyValue_0",
            //
            @"@__city_Nested_InstancePropertyValue_0='Seattle' (Size = 4000)

SELECT [c].[CustomerID], [c].[Address], [c].[City], [c].[CompanyName], [c].[ContactName], [c].[ContactTitle], [c].[Country], [c].[Fax], [c].[Phone], [c].[PostalCode], [c].[Region]
FROM [Customers] AS [c]
WHERE [c].[City] = @__city_Nested_InstancePropertyValue_0");
    }

    public override async Task Where_new_instance_field_access_query_cache(bool async)
    {
        await base.Where_new_instance_field_access_query_cache(async);

        AssertSql(
            @"@__InstanceFieldValue_0='London' (Size = 4000)

SELECT [c].[CustomerID], [c].[Address], [c].[City], [c].[CompanyName], [c].[ContactName], [c].[ContactTitle], [c].[Country], [c].[Fax], [c].[Phone], [c].[PostalCode], [c].[Region]
FROM [Customers] AS [c]
WHERE [c].[City] = @__InstanceFieldValue_0",
            //
            @"@__InstanceFieldValue_0='Seattle' (Size = 4000)

SELECT [c].[CustomerID], [c].[Address], [c].[City], [c].[CompanyName], [c].[ContactName], [c].[ContactTitle], [c].[Country], [c].[Fax], [c].[Phone], [c].[PostalCode], [c].[Region]
FROM [Customers] AS [c]
WHERE [c].[City] = @__InstanceFieldValue_0");
    }

    public override async Task Where_new_instance_field_access_closure_via_query_cache(bool async)
    {
        await base.Where_new_instance_field_access_closure_via_query_cache(async);

        AssertSql(
            @"@__InstanceFieldValue_0='London' (Size = 4000)

SELECT [c].[CustomerID], [c].[Address], [c].[City], [c].[CompanyName], [c].[ContactName], [c].[ContactTitle], [c].[Country], [c].[Fax], [c].[Phone], [c].[PostalCode], [c].[Region]
FROM [Customers] AS [c]
WHERE [c].[City] = @__InstanceFieldValue_0",
            //
            @"@__InstanceFieldValue_0='Seattle' (Size = 4000)

SELECT [c].[CustomerID], [c].[Address], [c].[City], [c].[CompanyName], [c].[ContactName], [c].[ContactTitle], [c].[Country], [c].[Fax], [c].[Phone], [c].[PostalCode], [c].[Region]
FROM [Customers] AS [c]
WHERE [c].[City] = @__InstanceFieldValue_0");
    }

    public override async Task Where_simple_closure_via_query_cache_nullable_type(bool async)
    {
        await base.Where_simple_closure_via_query_cache_nullable_type(async);

        AssertSql(
            @"@__p_0='2' (Nullable = true)

SELECT [e].[EmployeeID], [e].[City], [e].[Country], [e].[FirstName], [e].[ReportsTo], [e].[Title]
FROM [Employees] AS [e]
WHERE CAST([e].[ReportsTo] AS bigint) = @__p_0",
            //
            @"@__p_0='5' (Nullable = true)

SELECT [e].[EmployeeID], [e].[City], [e].[Country], [e].[FirstName], [e].[ReportsTo], [e].[Title]
FROM [Employees] AS [e]
WHERE CAST([e].[ReportsTo] AS bigint) = @__p_0",
            //
            @"SELECT [e].[EmployeeID], [e].[City], [e].[Country], [e].[FirstName], [e].[ReportsTo], [e].[Title]
FROM [Employees] AS [e]
WHERE [e].[ReportsTo] IS NULL");
    }

    public override async Task Where_simple_closure_via_query_cache_nullable_type_reverse(bool async)
    {
        await base.Where_simple_closure_via_query_cache_nullable_type_reverse(async);

        AssertSql(
            @"SELECT [e].[EmployeeID], [e].[City], [e].[Country], [e].[FirstName], [e].[ReportsTo], [e].[Title]
FROM [Employees] AS [e]
WHERE [e].[ReportsTo] IS NULL",
            //
            @"@__p_0='5' (Nullable = true)

SELECT [e].[EmployeeID], [e].[City], [e].[Country], [e].[FirstName], [e].[ReportsTo], [e].[Title]
FROM [Employees] AS [e]
WHERE CAST([e].[ReportsTo] AS bigint) = @__p_0",
            //
            @"@__p_0='2' (Nullable = true)

SELECT [e].[EmployeeID], [e].[City], [e].[Country], [e].[FirstName], [e].[ReportsTo], [e].[Title]
FROM [Employees] AS [e]
WHERE CAST([e].[ReportsTo] AS bigint) = @__p_0");
    }

    public override void Where_subquery_closure_via_query_cache()
    {
        base.Where_subquery_closure_via_query_cache();

        AssertSql(
            @"@__customerID_0='ALFKI' (Size = 5) (DbType = StringFixedLength)

SELECT [c].[CustomerID], [c].[Address], [c].[City], [c].[CompanyName], [c].[ContactName], [c].[ContactTitle], [c].[Country], [c].[Fax], [c].[Phone], [c].[PostalCode], [c].[Region]
FROM [Customers] AS [c]
WHERE EXISTS (
    SELECT 1
    FROM [Orders] AS [o]
    WHERE [o].[CustomerID] = @__customerID_0 AND [o].[CustomerID] = [c].[CustomerID])",
            //
            @"@__customerID_0='ANATR' (Size = 5) (DbType = StringFixedLength)

SELECT [c].[CustomerID], [c].[Address], [c].[City], [c].[CompanyName], [c].[ContactName], [c].[ContactTitle], [c].[Country], [c].[Fax], [c].[Phone], [c].[PostalCode], [c].[Region]
FROM [Customers] AS [c]
WHERE EXISTS (
    SELECT 1
    FROM [Orders] AS [o]
    WHERE [o].[CustomerID] = @__customerID_0 AND [o].[CustomerID] = [c].[CustomerID])");
    }

    public override async Task Where_bitwise_or(bool async)
    {
        await base.Where_bitwise_or(async);

        AssertSql(
            @"SELECT [c].[CustomerID], [c].[Address], [c].[City], [c].[CompanyName], [c].[ContactName], [c].[ContactTitle], [c].[Country], [c].[Fax], [c].[Phone], [c].[PostalCode], [c].[Region]
FROM [Customers] AS [c]
WHERE (CASE
    WHEN [c].[CustomerID] = N'ALFKI' THEN CAST(1 AS bit)
    ELSE CAST(0 AS bit)
END | CASE
    WHEN [c].[CustomerID] = N'ANATR' THEN CAST(1 AS bit)
    ELSE CAST(0 AS bit)
END) = CAST(1 AS bit)");
    }

    public override async Task Where_bitwise_and(bool async)
    {
        await base.Where_bitwise_and(async);

        AssertSql(
            @"SELECT [c].[CustomerID], [c].[Address], [c].[City], [c].[CompanyName], [c].[ContactName], [c].[ContactTitle], [c].[Country], [c].[Fax], [c].[Phone], [c].[PostalCode], [c].[Region]
FROM [Customers] AS [c]
WHERE (CASE
    WHEN [c].[CustomerID] = N'ALFKI' THEN CAST(1 AS bit)
    ELSE CAST(0 AS bit)
END & CASE
    WHEN [c].[CustomerID] = N'ANATR' THEN CAST(1 AS bit)
    ELSE CAST(0 AS bit)
END) = CAST(1 AS bit)");
    }

    public override async Task Where_bitwise_xor(bool async)
    {
        await base.Where_bitwise_xor(async);

        AssertSql(
            @"SELECT [c].[CustomerID], [c].[Address], [c].[City], [c].[CompanyName], [c].[ContactName], [c].[ContactTitle], [c].[Country], [c].[Fax], [c].[Phone], [c].[PostalCode], [c].[Region]
FROM [Customers] AS [c]");
    }

    public override async Task Where_simple_shadow(bool async)
    {
        await base.Where_simple_shadow(async);

        AssertSql(
            @"SELECT [e].[EmployeeID], [e].[City], [e].[Country], [e].[FirstName], [e].[ReportsTo], [e].[Title]
FROM [Employees] AS [e]
WHERE [e].[Title] = N'Sales Representative'");
    }

    public override async Task Where_simple_shadow_projection(bool async)
    {
        await base.Where_simple_shadow_projection(async);

        AssertSql(
            @"SELECT [e].[Title]
FROM [Employees] AS [e]
WHERE [e].[Title] = N'Sales Representative'");
    }

    public override async Task Where_shadow_subquery_FirstOrDefault(bool async)
    {
        await base.Where_shadow_subquery_FirstOrDefault(async);

        AssertSql(
            @"SELECT [e].[EmployeeID], [e].[City], [e].[Country], [e].[FirstName], [e].[ReportsTo], [e].[Title]
FROM [Employees] AS [e]
WHERE [e].[Title] = (
    SELECT TOP(1) [e0].[Title]
    FROM [Employees] AS [e0]
<<<<<<< HEAD
    ORDER BY [e0].[Title]) OR ([e].[Title] IS NULL AND (
    SELECT TOP(1) [e0].[Title]
    FROM [Employees] AS [e0]
    ORDER BY [e0].[Title]) IS NULL)");
    }
=======
    ORDER BY [e0].[Title])) OR (([e].[Title] IS NULL) AND ((
    SELECT TOP(1) [e0].[Title]
    FROM [Employees] AS [e0]
    ORDER BY [e0].[Title]) IS NULL))");
        }
>>>>>>> 021fbcb7

    public override async Task Where_subquery_correlated(bool async)
    {
        await base.Where_subquery_correlated(async);

        AssertSql(
            @"SELECT [c].[CustomerID], [c].[Address], [c].[City], [c].[CompanyName], [c].[ContactName], [c].[ContactTitle], [c].[Country], [c].[Fax], [c].[Phone], [c].[PostalCode], [c].[Region]
FROM [Customers] AS [c]
WHERE EXISTS (
    SELECT 1
    FROM [Customers] AS [c0]
    WHERE [c].[CustomerID] = [c0].[CustomerID])");
    }

    public override async Task Where_equals_method_string(bool async)
    {
        await base.Where_equals_method_string(async);

        AssertSql(
            @"SELECT [c].[CustomerID], [c].[Address], [c].[City], [c].[CompanyName], [c].[ContactName], [c].[ContactTitle], [c].[Country], [c].[Fax], [c].[Phone], [c].[PostalCode], [c].[Region]
FROM [Customers] AS [c]
WHERE [c].[City] = N'London'");
    }

    public override async Task Where_equals_method_int(bool async)
    {
        await base.Where_equals_method_int(async);

        AssertSql(
            @"SELECT [e].[EmployeeID], [e].[City], [e].[Country], [e].[FirstName], [e].[ReportsTo], [e].[Title]
FROM [Employees] AS [e]
WHERE [e].[EmployeeID] = 1");
    }

    public override async Task Where_equals_using_object_overload_on_mismatched_types(bool async)
    {
        await base.Where_equals_using_object_overload_on_mismatched_types(async);

        AssertSql(
            @"SELECT [e].[EmployeeID], [e].[City], [e].[Country], [e].[FirstName], [e].[ReportsTo], [e].[Title]
FROM [Employees] AS [e]
WHERE 0 = 1");

        Assert.Contains(
            "Possible unintended use of method 'Equals' for arguments 'e.EmployeeID' and '@__longPrm_0' of different types in a query. This comparison will always return false.",
            Fixture.TestSqlLoggerFactory.Log.Select(l => l.Message));
    }

    public override async Task Where_equals_using_int_overload_on_mismatched_types(bool async)
    {
        await base.Where_equals_using_int_overload_on_mismatched_types(async);

        AssertSql(
            @"@__p_0='1'

SELECT [e].[EmployeeID], [e].[City], [e].[Country], [e].[FirstName], [e].[ReportsTo], [e].[Title]
FROM [Employees] AS [e]
WHERE [e].[EmployeeID] = @__p_0");
    }

    public override async Task Where_equals_on_mismatched_types_nullable_int_long(bool async)
    {
        await base.Where_equals_on_mismatched_types_nullable_int_long(async);

        AssertSql(
            @"SELECT [e].[EmployeeID], [e].[City], [e].[Country], [e].[FirstName], [e].[ReportsTo], [e].[Title]
FROM [Employees] AS [e]
WHERE 0 = 1",
            //
            @"SELECT [e].[EmployeeID], [e].[City], [e].[Country], [e].[FirstName], [e].[ReportsTo], [e].[Title]
FROM [Employees] AS [e]
WHERE 0 = 1");

        Assert.Contains(
            "Possible unintended use of method 'Equals' for arguments 'e.ReportsTo' and '@__longPrm_0' of different types in a query. This comparison will always return false.",
            Fixture.TestSqlLoggerFactory.Log.Select(l => l.Message));
        Assert.Contains(
            "Possible unintended use of method 'Equals' for arguments '@__longPrm_0' and 'e.ReportsTo' of different types in a query. This comparison will always return false.",
            Fixture.TestSqlLoggerFactory.Log.Select(l => l.Message));
    }

    public override async Task Where_equals_on_mismatched_types_nullable_long_nullable_int(bool async)
    {
        await base.Where_equals_on_mismatched_types_nullable_long_nullable_int(async);

        AssertSql(
            @"SELECT [e].[EmployeeID], [e].[City], [e].[Country], [e].[FirstName], [e].[ReportsTo], [e].[Title]
FROM [Employees] AS [e]
WHERE 0 = 1",
            //
            @"SELECT [e].[EmployeeID], [e].[City], [e].[Country], [e].[FirstName], [e].[ReportsTo], [e].[Title]
FROM [Employees] AS [e]
WHERE 0 = 1");

        Assert.Contains(
            "Possible unintended use of method 'Equals' for arguments 'e.ReportsTo' and '@__nullableLongPrm_0' of different types in a query. This comparison will always return false.",
            Fixture.TestSqlLoggerFactory.Log.Select(l => l.Message));
        Assert.Contains(
            "Possible unintended use of method 'Equals' for arguments '@__nullableLongPrm_0' and 'e.ReportsTo' of different types in a query. This comparison will always return false.",
            Fixture.TestSqlLoggerFactory.Log.Select(l => l.Message));
    }

    public override async Task Where_equals_on_mismatched_types_int_nullable_int(bool async)
    {
        await base.Where_equals_on_mismatched_types_int_nullable_int(async);

        AssertSql(
            @"@__intPrm_0='2'

SELECT [e].[EmployeeID], [e].[City], [e].[Country], [e].[FirstName], [e].[ReportsTo], [e].[Title]
FROM [Employees] AS [e]
WHERE [e].[ReportsTo] = @__intPrm_0",
            //
            @"@__intPrm_0='2'

SELECT [e].[EmployeeID], [e].[City], [e].[Country], [e].[FirstName], [e].[ReportsTo], [e].[Title]
FROM [Employees] AS [e]
WHERE @__intPrm_0 = [e].[ReportsTo]");
    }

    public override async Task Where_equals_on_matched_nullable_int_types(bool async)
    {
        await base.Where_equals_on_matched_nullable_int_types(async);

        AssertSql(
            @"@__nullableIntPrm_0='2' (Nullable = true)

SELECT [e].[EmployeeID], [e].[City], [e].[Country], [e].[FirstName], [e].[ReportsTo], [e].[Title]
FROM [Employees] AS [e]
WHERE @__nullableIntPrm_0 = [e].[ReportsTo]",
            //
            @"@__nullableIntPrm_0='2' (Nullable = true)

SELECT [e].[EmployeeID], [e].[City], [e].[Country], [e].[FirstName], [e].[ReportsTo], [e].[Title]
FROM [Employees] AS [e]
WHERE [e].[ReportsTo] = @__nullableIntPrm_0");
    }

    public override async Task Where_equals_on_null_nullable_int_types(bool async)
    {
        await base.Where_equals_on_null_nullable_int_types(async);

        AssertSql(
            @"SELECT [e].[EmployeeID], [e].[City], [e].[Country], [e].[FirstName], [e].[ReportsTo], [e].[Title]
FROM [Employees] AS [e]
WHERE [e].[ReportsTo] IS NULL",
            //
            @"SELECT [e].[EmployeeID], [e].[City], [e].[Country], [e].[FirstName], [e].[ReportsTo], [e].[Title]
FROM [Employees] AS [e]
WHERE [e].[ReportsTo] IS NULL");
    }

    public override async Task Where_comparison_nullable_type_not_null(bool async)
    {
        await base.Where_comparison_nullable_type_not_null(async);

        AssertSql(
            @"SELECT [e].[EmployeeID], [e].[City], [e].[Country], [e].[FirstName], [e].[ReportsTo], [e].[Title]
FROM [Employees] AS [e]
WHERE [e].[ReportsTo] = 2");
    }

    public override async Task Where_comparison_nullable_type_null(bool async)
    {
        await base.Where_comparison_nullable_type_null(async);

        AssertSql(
            @"SELECT [e].[EmployeeID], [e].[City], [e].[Country], [e].[FirstName], [e].[ReportsTo], [e].[Title]
FROM [Employees] AS [e]
WHERE [e].[ReportsTo] IS NULL");
    }

    public override async Task Where_string_length(bool async)
    {
        await base.Where_string_length(async);

        AssertSql(
            @"SELECT [c].[CustomerID], [c].[Address], [c].[City], [c].[CompanyName], [c].[ContactName], [c].[ContactTitle], [c].[Country], [c].[Fax], [c].[Phone], [c].[PostalCode], [c].[Region]
FROM [Customers] AS [c]
WHERE CAST(LEN([c].[City]) AS int) = 6");
    }

    public override async Task Where_string_indexof(bool async)
    {
        await base.Where_string_indexof(async);

        AssertSql(
            @"SELECT [c].[CustomerID], [c].[Address], [c].[City], [c].[CompanyName], [c].[ContactName], [c].[ContactTitle], [c].[Country], [c].[Fax], [c].[Phone], [c].[PostalCode], [c].[Region]
FROM [Customers] AS [c]
WHERE CASE
    WHEN N'Sea' = N'' THEN 0
    ELSE CAST(CHARINDEX(N'Sea', [c].[City]) AS int) - 1
<<<<<<< HEAD
END <> -1 OR CASE
    WHEN N'Sea' = N'' THEN 0
    ELSE CAST(CHARINDEX(N'Sea', [c].[City]) AS int) - 1
END IS NULL");
    }
=======
END <> -1) OR (CASE
    WHEN N'Sea' = N'' THEN 0
    ELSE CAST(CHARINDEX(N'Sea', [c].[City]) AS int) - 1
END IS NULL)");
        }
>>>>>>> 021fbcb7

    public override async Task Where_string_replace(bool async)
    {
        await base.Where_string_replace(async);

        AssertSql(
            @"SELECT [c].[CustomerID], [c].[Address], [c].[City], [c].[CompanyName], [c].[ContactName], [c].[ContactTitle], [c].[Country], [c].[Fax], [c].[Phone], [c].[PostalCode], [c].[Region]
FROM [Customers] AS [c]
WHERE REPLACE([c].[City], N'Sea', N'Rea') = N'Reattle'");
    }

    public override async Task Where_string_substring(bool async)
    {
        await base.Where_string_substring(async);

        AssertSql(
            @"SELECT [c].[CustomerID], [c].[Address], [c].[City], [c].[CompanyName], [c].[ContactName], [c].[ContactTitle], [c].[Country], [c].[Fax], [c].[Phone], [c].[PostalCode], [c].[Region]
FROM [Customers] AS [c]
WHERE SUBSTRING([c].[City], 1 + 1, 2) = N'ea'");
    }

    public override async Task Where_datetime_now(bool async)
    {
        await base.Where_datetime_now(async);

        AssertSql(
            @"@__myDatetime_0='2015-04-10T00:00:00.0000000'

SELECT [c].[CustomerID], [c].[Address], [c].[City], [c].[CompanyName], [c].[ContactName], [c].[ContactTitle], [c].[Country], [c].[Fax], [c].[Phone], [c].[PostalCode], [c].[Region]
FROM [Customers] AS [c]
WHERE GETDATE() <> @__myDatetime_0");
    }

    public override async Task Where_datetime_utcnow(bool async)
    {
        await base.Where_datetime_utcnow(async);

        AssertSql(
            @"@__myDatetime_0='2015-04-10T00:00:00.0000000'

SELECT [c].[CustomerID], [c].[Address], [c].[City], [c].[CompanyName], [c].[ContactName], [c].[ContactTitle], [c].[Country], [c].[Fax], [c].[Phone], [c].[PostalCode], [c].[Region]
FROM [Customers] AS [c]
WHERE GETUTCDATE() <> @__myDatetime_0");
    }

    public override async Task Where_datetimeoffset_utcnow(bool async)
    {
        await base.Where_datetimeoffset_utcnow(async);

        AssertSql(
            @"@__myDatetimeOffset_0='2015-04-10T00:00:00.0000000-08:00'

SELECT [c].[CustomerID], [c].[Address], [c].[City], [c].[CompanyName], [c].[ContactName], [c].[ContactTitle], [c].[Country], [c].[Fax], [c].[Phone], [c].[PostalCode], [c].[Region]
FROM [Customers] AS [c]
WHERE CAST(SYSUTCDATETIME() AS datetimeoffset) <> @__myDatetimeOffset_0");
    }

    public override async Task Where_datetime_today(bool async)
    {
        await base.Where_datetime_today(async);

        AssertSql(
            @"SELECT [e].[EmployeeID], [e].[City], [e].[Country], [e].[FirstName], [e].[ReportsTo], [e].[Title]
FROM [Employees] AS [e]
WHERE CONVERT(date, GETDATE()) = CONVERT(date, GETDATE())");
    }

    public override async Task Where_datetime_date_component(bool async)
    {
        await base.Where_datetime_date_component(async);

        AssertSql(
            @"@__myDatetime_0='1998-05-04T00:00:00.0000000' (DbType = DateTime)

SELECT [o].[OrderID], [o].[CustomerID], [o].[EmployeeID], [o].[OrderDate]
FROM [Orders] AS [o]
WHERE CONVERT(date, [o].[OrderDate]) = @__myDatetime_0");
    }

    public override async Task Where_date_add_year_constant_component(bool async)
    {
        await base.Where_date_add_year_constant_component(async);

        AssertSql(
            @"SELECT [o].[OrderID], [o].[CustomerID], [o].[EmployeeID], [o].[OrderDate]
FROM [Orders] AS [o]
WHERE DATEPART(year, DATEADD(year, CAST(-1 AS int), [o].[OrderDate])) = 1997");
    }

    public override async Task Where_datetime_year_component(bool async)
    {
        await base.Where_datetime_year_component(async);

        AssertSql(
            @"SELECT [o].[OrderID], [o].[CustomerID], [o].[EmployeeID], [o].[OrderDate]
FROM [Orders] AS [o]
WHERE DATEPART(year, [o].[OrderDate]) = 1998");
    }

    public override async Task Where_datetime_month_component(bool async)
    {
        await base.Where_datetime_month_component(async);

        AssertSql(
            @"SELECT [o].[OrderID], [o].[CustomerID], [o].[EmployeeID], [o].[OrderDate]
FROM [Orders] AS [o]
WHERE DATEPART(month, [o].[OrderDate]) = 4");
    }

    public override async Task Where_datetime_dayOfYear_component(bool async)
    {
        await base.Where_datetime_dayOfYear_component(async);

        AssertSql(
            @"SELECT [o].[OrderID], [o].[CustomerID], [o].[EmployeeID], [o].[OrderDate]
FROM [Orders] AS [o]
WHERE DATEPART(dayofyear, [o].[OrderDate]) = 68");
    }

    public override async Task Where_datetime_day_component(bool async)
    {
        await base.Where_datetime_day_component(async);

        AssertSql(
            @"SELECT [o].[OrderID], [o].[CustomerID], [o].[EmployeeID], [o].[OrderDate]
FROM [Orders] AS [o]
WHERE DATEPART(day, [o].[OrderDate]) = 4");
    }

    public override async Task Where_datetime_hour_component(bool async)
    {
        await base.Where_datetime_hour_component(async);

        AssertSql(
            @"SELECT [o].[OrderID], [o].[CustomerID], [o].[EmployeeID], [o].[OrderDate]
FROM [Orders] AS [o]
WHERE DATEPART(hour, [o].[OrderDate]) = 14");
    }

    public override async Task Where_datetime_minute_component(bool async)
    {
        await base.Where_datetime_minute_component(async);

        AssertSql(
            @"SELECT [o].[OrderID], [o].[CustomerID], [o].[EmployeeID], [o].[OrderDate]
FROM [Orders] AS [o]
WHERE DATEPART(minute, [o].[OrderDate]) = 23");
    }

    public override async Task Where_datetime_second_component(bool async)
    {
        await base.Where_datetime_second_component(async);

        AssertSql(
            @"SELECT [o].[OrderID], [o].[CustomerID], [o].[EmployeeID], [o].[OrderDate]
FROM [Orders] AS [o]
WHERE DATEPART(second, [o].[OrderDate]) = 44");
    }

    public override async Task Where_datetime_millisecond_component(bool async)
    {
        await base.Where_datetime_millisecond_component(async);

        AssertSql(
            @"SELECT [o].[OrderID], [o].[CustomerID], [o].[EmployeeID], [o].[OrderDate]
FROM [Orders] AS [o]
WHERE DATEPART(millisecond, [o].[OrderDate]) = 88");
    }

    public override async Task Where_datetimeoffset_now_component(bool async)
    {
        await base.Where_datetimeoffset_now_component(async);

        AssertSql(
            @"SELECT [o].[OrderID], [o].[CustomerID], [o].[EmployeeID], [o].[OrderDate]
FROM [Orders] AS [o]
WHERE CAST([o].[OrderDate] AS datetimeoffset) = SYSDATETIMEOFFSET()");
    }

    public override async Task Where_datetimeoffset_utcnow_component(bool async)
    {
        await base.Where_datetimeoffset_utcnow_component(async);

        AssertSql(
            @"SELECT [o].[OrderID], [o].[CustomerID], [o].[EmployeeID], [o].[OrderDate]
FROM [Orders] AS [o]
WHERE CAST([o].[OrderDate] AS datetimeoffset) = CAST(SYSUTCDATETIME() AS datetimeoffset)");
    }

    public override async Task Where_simple_reversed(bool async)
    {
        await base.Where_simple_reversed(async);

        AssertSql(
            @"SELECT [c].[CustomerID], [c].[Address], [c].[City], [c].[CompanyName], [c].[ContactName], [c].[ContactTitle], [c].[Country], [c].[Fax], [c].[Phone], [c].[PostalCode], [c].[Region]
FROM [Customers] AS [c]
WHERE N'London' = [c].[City]");
    }

    public override async Task Where_is_null(bool async)
    {
        await base.Where_is_null(async);

        AssertSql(
            @"SELECT [c].[CustomerID], [c].[Address], [c].[City], [c].[CompanyName], [c].[ContactName], [c].[ContactTitle], [c].[Country], [c].[Fax], [c].[Phone], [c].[PostalCode], [c].[Region]
FROM [Customers] AS [c]
WHERE [c].[City] IS NULL");
    }

    public override async Task Where_null_is_null(bool async)
    {
        await base.Where_null_is_null(async);

        AssertSql(
            @"SELECT [c].[CustomerID], [c].[Address], [c].[City], [c].[CompanyName], [c].[ContactName], [c].[ContactTitle], [c].[Country], [c].[Fax], [c].[Phone], [c].[PostalCode], [c].[Region]
FROM [Customers] AS [c]");
    }

    public override async Task Where_constant_is_null(bool async)
    {
        await base.Where_constant_is_null(async);

        AssertSql(
            @"SELECT [c].[CustomerID], [c].[Address], [c].[City], [c].[CompanyName], [c].[ContactName], [c].[ContactTitle], [c].[Country], [c].[Fax], [c].[Phone], [c].[PostalCode], [c].[Region]
FROM [Customers] AS [c]
WHERE 0 = 1");
    }

    public override async Task Where_is_not_null(bool async)
    {
        await base.Where_is_not_null(async);

        AssertSql(
            @"SELECT [c].[CustomerID], [c].[Address], [c].[City], [c].[CompanyName], [c].[ContactName], [c].[ContactTitle], [c].[Country], [c].[Fax], [c].[Phone], [c].[PostalCode], [c].[Region]
FROM [Customers] AS [c]
WHERE [c].[City] IS NOT NULL");
    }

    public override async Task Where_null_is_not_null(bool async)
    {
        await base.Where_null_is_not_null(async);

        AssertSql(
            @"SELECT [c].[CustomerID], [c].[Address], [c].[City], [c].[CompanyName], [c].[ContactName], [c].[ContactTitle], [c].[Country], [c].[Fax], [c].[Phone], [c].[PostalCode], [c].[Region]
FROM [Customers] AS [c]
WHERE 0 = 1");
    }

    public override async Task Where_constant_is_not_null(bool async)
    {
        await base.Where_constant_is_not_null(async);

        AssertSql(
            @"SELECT [c].[CustomerID], [c].[Address], [c].[City], [c].[CompanyName], [c].[ContactName], [c].[ContactTitle], [c].[Country], [c].[Fax], [c].[Phone], [c].[PostalCode], [c].[Region]
FROM [Customers] AS [c]");
    }

    public override async Task Where_identity_comparison(bool async)
    {
        await base.Where_identity_comparison(async);

        AssertSql(
            @"SELECT [c].[CustomerID], [c].[Address], [c].[City], [c].[CompanyName], [c].[ContactName], [c].[ContactTitle], [c].[Country], [c].[Fax], [c].[Phone], [c].[PostalCode], [c].[Region]
FROM [Customers] AS [c]
<<<<<<< HEAD
WHERE [c].[City] = [c].[City] OR [c].[City] IS NULL");
    }
=======
WHERE ([c].[City] = [c].[City]) OR ([c].[City] IS NULL)");
        }
>>>>>>> 021fbcb7

    public override async Task Where_in_optimization_multiple(bool async)
    {
        await base.Where_in_optimization_multiple(async);

        AssertSql(
            @"SELECT [c].[CustomerID], [c].[Address], [c].[City], [c].[CompanyName], [c].[ContactName], [c].[ContactTitle], [c].[Country], [c].[Fax], [c].[Phone], [c].[PostalCode], [c].[Region], [e].[EmployeeID], [e].[City], [e].[Country], [e].[FirstName], [e].[ReportsTo], [e].[Title]
FROM [Customers] AS [c]
CROSS JOIN [Employees] AS [e]
WHERE [c].[City] IN (N'London', N'Berlin') OR [c].[CustomerID] = N'ALFKI' OR [c].[CustomerID] = N'ABCDE'");
    }

    public override async Task Where_not_in_optimization1(bool async)
    {
        await base.Where_not_in_optimization1(async);

        AssertSql(
            @"SELECT [c].[CustomerID], [c].[Address], [c].[City], [c].[CompanyName], [c].[ContactName], [c].[ContactTitle], [c].[Country], [c].[Fax], [c].[Phone], [c].[PostalCode], [c].[Region], [e].[EmployeeID], [e].[City], [e].[Country], [e].[FirstName], [e].[ReportsTo], [e].[Title]
FROM [Customers] AS [c]
CROSS JOIN [Employees] AS [e]
<<<<<<< HEAD
WHERE ([c].[City] <> N'London' OR [c].[City] IS NULL) AND ([e].[City] <> N'London' OR [e].[City] IS NULL)");
    }
=======
WHERE (([c].[City] <> N'London') OR ([c].[City] IS NULL)) AND (([e].[City] <> N'London') OR ([e].[City] IS NULL))");
        }
>>>>>>> 021fbcb7

    public override async Task Where_not_in_optimization2(bool async)
    {
        await base.Where_not_in_optimization2(async);

        AssertSql(
            @"SELECT [c].[CustomerID], [c].[Address], [c].[City], [c].[CompanyName], [c].[ContactName], [c].[ContactTitle], [c].[Country], [c].[Fax], [c].[Phone], [c].[PostalCode], [c].[Region], [e].[EmployeeID], [e].[City], [e].[Country], [e].[FirstName], [e].[ReportsTo], [e].[Title]
FROM [Customers] AS [c]
CROSS JOIN [Employees] AS [e]
<<<<<<< HEAD
WHERE [c].[City] NOT IN (N'London', N'Berlin') OR [c].[City] IS NULL");
    }
=======
WHERE [c].[City] NOT IN (N'London', N'Berlin') OR ([c].[City] IS NULL)");
        }
>>>>>>> 021fbcb7

    public override async Task Where_not_in_optimization3(bool async)
    {
        await base.Where_not_in_optimization3(async);

        AssertSql(
            @"SELECT [c].[CustomerID], [c].[Address], [c].[City], [c].[CompanyName], [c].[ContactName], [c].[ContactTitle], [c].[Country], [c].[Fax], [c].[Phone], [c].[PostalCode], [c].[Region], [e].[EmployeeID], [e].[City], [e].[Country], [e].[FirstName], [e].[ReportsTo], [e].[Title]
FROM [Customers] AS [c]
CROSS JOIN [Employees] AS [e]
<<<<<<< HEAD
WHERE [c].[City] NOT IN (N'London', N'Berlin', N'Seattle') OR [c].[City] IS NULL");
    }
=======
WHERE [c].[City] NOT IN (N'London', N'Berlin', N'Seattle') OR ([c].[City] IS NULL)");
        }
>>>>>>> 021fbcb7

    public override async Task Where_not_in_optimization4(bool async)
    {
        await base.Where_not_in_optimization4(async);

        AssertSql(
            @"SELECT [c].[CustomerID], [c].[Address], [c].[City], [c].[CompanyName], [c].[ContactName], [c].[ContactTitle], [c].[Country], [c].[Fax], [c].[Phone], [c].[PostalCode], [c].[Region], [e].[EmployeeID], [e].[City], [e].[Country], [e].[FirstName], [e].[ReportsTo], [e].[Title]
FROM [Customers] AS [c]
CROSS JOIN [Employees] AS [e]
<<<<<<< HEAD
WHERE [c].[City] NOT IN (N'London', N'Berlin', N'Seattle', N'Lisboa') OR [c].[City] IS NULL");
    }
=======
WHERE [c].[City] NOT IN (N'London', N'Berlin', N'Seattle', N'Lisboa') OR ([c].[City] IS NULL)");
        }
>>>>>>> 021fbcb7

    public override async Task Where_select_many_and(bool async)
    {
        await base.Where_select_many_and(async);

        AssertSql(
            @"SELECT [c].[CustomerID], [c].[Address], [c].[City], [c].[CompanyName], [c].[ContactName], [c].[ContactTitle], [c].[Country], [c].[Fax], [c].[Phone], [c].[PostalCode], [c].[Region], [e].[EmployeeID], [e].[City], [e].[Country], [e].[FirstName], [e].[ReportsTo], [e].[Title]
FROM [Customers] AS [c]
CROSS JOIN [Employees] AS [e]
WHERE [c].[City] = N'London' AND [c].[Country] = N'UK' AND [e].[City] = N'London' AND [e].[Country] = N'UK'");
    }

    public override async Task Where_primitive(bool async)
    {
        await base.Where_primitive(async);

        AssertSql(
            @"@__p_0='9'

SELECT [t].[EmployeeID]
FROM (
    SELECT TOP(@__p_0) [e].[EmployeeID]
    FROM [Employees] AS [e]
) AS [t]
WHERE [t].[EmployeeID] = 5");
    }

    public override async Task Where_bool_member(bool async)
    {
        await base.Where_bool_member(async);

        AssertSql(
            @"SELECT [p].[ProductID], [p].[Discontinued], [p].[ProductName], [p].[SupplierID], [p].[UnitPrice], [p].[UnitsInStock]
FROM [Products] AS [p]
WHERE [p].[Discontinued] = CAST(1 AS bit)");
    }

    public override async Task Where_bool_member_false(bool async)
    {
        await base.Where_bool_member_false(async);

        AssertSql(
            @"SELECT [p].[ProductID], [p].[Discontinued], [p].[ProductName], [p].[SupplierID], [p].[UnitPrice], [p].[UnitsInStock]
FROM [Products] AS [p]
WHERE [p].[Discontinued] = CAST(0 AS bit)");
    }

    public override async Task Where_bool_member_negated_twice(bool async)
    {
        await base.Where_bool_member_negated_twice(async);

        AssertSql(
            @"SELECT [p].[ProductID], [p].[Discontinued], [p].[ProductName], [p].[SupplierID], [p].[UnitPrice], [p].[UnitsInStock]
FROM [Products] AS [p]
WHERE [p].[Discontinued] = CAST(1 AS bit)");
    }

    public override async Task Where_bool_member_shadow(bool async)
    {
        await base.Where_bool_member_shadow(async);

        AssertSql(
            @"SELECT [p].[ProductID], [p].[Discontinued], [p].[ProductName], [p].[SupplierID], [p].[UnitPrice], [p].[UnitsInStock]
FROM [Products] AS [p]
WHERE [p].[Discontinued] = CAST(1 AS bit)");
    }

    public override async Task Where_bool_member_false_shadow(bool async)
    {
        await base.Where_bool_member_false_shadow(async);

        AssertSql(
            @"SELECT [p].[ProductID], [p].[Discontinued], [p].[ProductName], [p].[SupplierID], [p].[UnitPrice], [p].[UnitsInStock]
FROM [Products] AS [p]
WHERE [p].[Discontinued] = CAST(0 AS bit)");
    }

    public override async Task Where_bool_member_equals_constant(bool async)
    {
        await base.Where_bool_member_equals_constant(async);

        AssertSql(
            @"SELECT [p].[ProductID], [p].[Discontinued], [p].[ProductName], [p].[SupplierID], [p].[UnitPrice], [p].[UnitsInStock]
FROM [Products] AS [p]
WHERE [p].[Discontinued] = CAST(1 AS bit)");
    }

    public override async Task Where_bool_member_in_complex_predicate(bool async)
    {
        await base.Where_bool_member_in_complex_predicate(async);

        AssertSql(
            @"SELECT [p].[ProductID], [p].[Discontinued], [p].[ProductName], [p].[SupplierID], [p].[UnitPrice], [p].[UnitsInStock]
FROM [Products] AS [p]
WHERE ([p].[ProductID] > 100 AND [p].[Discontinued] = CAST(1 AS bit)) OR [p].[Discontinued] = CAST(1 AS bit)");
    }

    public override async Task Where_bool_member_compared_to_binary_expression(bool async)
    {
        await base.Where_bool_member_compared_to_binary_expression(async);

        AssertSql(
            @"SELECT [p].[ProductID], [p].[Discontinued], [p].[ProductName], [p].[SupplierID], [p].[UnitPrice], [p].[UnitsInStock]
FROM [Products] AS [p]
WHERE [p].[Discontinued] = CASE
    WHEN [p].[ProductID] > 50 THEN CAST(1 AS bit)
    ELSE CAST(0 AS bit)
END");
    }

    public override async Task Where_not_bool_member_compared_to_not_bool_member(bool async)
    {
        await base.Where_not_bool_member_compared_to_not_bool_member(async);

        AssertSql(
            @"SELECT [p].[ProductID], [p].[Discontinued], [p].[ProductName], [p].[SupplierID], [p].[UnitPrice], [p].[UnitsInStock]
FROM [Products] AS [p]");
    }

    public override async Task Where_negated_boolean_expression_compared_to_another_negated_boolean_expression(bool async)
    {
        await base.Where_negated_boolean_expression_compared_to_another_negated_boolean_expression(async);

        AssertSql(
            @"SELECT [p].[ProductID], [p].[Discontinued], [p].[ProductName], [p].[SupplierID], [p].[UnitPrice], [p].[UnitsInStock]
FROM [Products] AS [p]
WHERE CASE
    WHEN [p].[ProductID] <= 50 THEN CAST(1 AS bit)
    ELSE CAST(0 AS bit)
END = CASE
    WHEN [p].[ProductID] <= 20 THEN CAST(1 AS bit)
    ELSE CAST(0 AS bit)
END");
    }

    public override async Task Where_not_bool_member_compared_to_binary_expression(bool async)
    {
        await base.Where_not_bool_member_compared_to_binary_expression(async);

        AssertSql(
            @"SELECT [p].[ProductID], [p].[Discontinued], [p].[ProductName], [p].[SupplierID], [p].[UnitPrice], [p].[UnitsInStock]
FROM [Products] AS [p]
WHERE [p].[Discontinued] <> CASE
    WHEN [p].[ProductID] > 50 THEN CAST(1 AS bit)
    ELSE CAST(0 AS bit)
END");
    }

    public override async Task Where_bool_parameter(bool async)
    {
        await base.Where_bool_parameter(async);

        AssertSql(
            @"@__prm_0='True'

SELECT [p].[ProductID], [p].[Discontinued], [p].[ProductName], [p].[SupplierID], [p].[UnitPrice], [p].[UnitsInStock]
FROM [Products] AS [p]
WHERE @__prm_0 = CAST(1 AS bit)");
    }

    public override async Task Where_bool_parameter_compared_to_binary_expression(bool async)
    {
        await base.Where_bool_parameter_compared_to_binary_expression(async);

        AssertSql(
            @"@__prm_0='True'

SELECT [p].[ProductID], [p].[Discontinued], [p].[ProductName], [p].[SupplierID], [p].[UnitPrice], [p].[UnitsInStock]
FROM [Products] AS [p]
WHERE CASE
    WHEN [p].[ProductID] > 50 THEN CAST(1 AS bit)
    ELSE CAST(0 AS bit)
END <> @__prm_0");
    }

    public override async Task Where_bool_member_and_parameter_compared_to_binary_expression_nested(bool async)
    {
        await base.Where_bool_member_and_parameter_compared_to_binary_expression_nested(async);

        AssertSql(
            @"@__prm_0='True'

SELECT [p].[ProductID], [p].[Discontinued], [p].[ProductName], [p].[SupplierID], [p].[UnitPrice], [p].[UnitsInStock]
FROM [Products] AS [p]
WHERE [p].[Discontinued] = CASE
    WHEN CASE
        WHEN [p].[ProductID] > 50 THEN CAST(1 AS bit)
        ELSE CAST(0 AS bit)
    END <> @__prm_0 THEN CAST(1 AS bit)
    ELSE CAST(0 AS bit)
END");
    }

    public override async Task Where_de_morgan_or_optimized(bool async)
    {
        await base.Where_de_morgan_or_optimized(async);

        AssertSql(
            @"SELECT [p].[ProductID], [p].[Discontinued], [p].[ProductName], [p].[SupplierID], [p].[UnitPrice], [p].[UnitsInStock]
FROM [Products] AS [p]
WHERE [p].[Discontinued] = CAST(0 AS bit) AND [p].[ProductID] >= 20");
    }

    public override async Task Where_de_morgan_and_optimized(bool async)
    {
        await base.Where_de_morgan_and_optimized(async);

        AssertSql(
            @"SELECT [p].[ProductID], [p].[Discontinued], [p].[ProductName], [p].[SupplierID], [p].[UnitPrice], [p].[UnitsInStock]
FROM [Products] AS [p]
WHERE [p].[Discontinued] = CAST(0 AS bit) OR [p].[ProductID] >= 20");
    }

    public override async Task Where_complex_negated_expression_optimized(bool async)
    {
        await base.Where_complex_negated_expression_optimized(async);

        AssertSql(
            @"SELECT [p].[ProductID], [p].[Discontinued], [p].[ProductName], [p].[SupplierID], [p].[UnitPrice], [p].[UnitsInStock]
FROM [Products] AS [p]
WHERE [p].[Discontinued] = CAST(0 AS bit) AND [p].[ProductID] < 60 AND [p].[ProductID] > 30");
    }

    public override async Task Where_short_member_comparison(bool async)
    {
        await base.Where_short_member_comparison(async);

        AssertSql(
            @"SELECT [p].[ProductID], [p].[Discontinued], [p].[ProductName], [p].[SupplierID], [p].[UnitPrice], [p].[UnitsInStock]
FROM [Products] AS [p]
WHERE [p].[UnitsInStock] > CAST(10 AS smallint)");
    }

    public override async Task Where_comparison_to_nullable_bool(bool async)
    {
        await base.Where_comparison_to_nullable_bool(async);

        AssertSql(
            @"SELECT [c].[CustomerID], [c].[Address], [c].[City], [c].[CompanyName], [c].[ContactName], [c].[ContactTitle], [c].[Country], [c].[Fax], [c].[Phone], [c].[PostalCode], [c].[Region]
FROM [Customers] AS [c]
WHERE [c].[CustomerID] LIKE N'%KI'");
    }

    public override async Task Where_true(bool async)
    {
        await base.Where_true(async);

        AssertSql(
            @"SELECT [c].[CustomerID], [c].[Address], [c].[City], [c].[CompanyName], [c].[ContactName], [c].[ContactTitle], [c].[Country], [c].[Fax], [c].[Phone], [c].[PostalCode], [c].[Region]
FROM [Customers] AS [c]");
    }

    public override async Task Where_false(bool async)
    {
        await base.Where_false(async);

        AssertSql(
            @"SELECT [c].[CustomerID], [c].[Address], [c].[City], [c].[CompanyName], [c].[ContactName], [c].[ContactTitle], [c].[Country], [c].[Fax], [c].[Phone], [c].[PostalCode], [c].[Region]
FROM [Customers] AS [c]
WHERE 0 = 1");
    }

    public override async Task Where_default(bool async)
    {
        await base.Where_default(async);

        AssertSql(
            @"SELECT [c].[CustomerID], [c].[Address], [c].[City], [c].[CompanyName], [c].[ContactName], [c].[ContactTitle], [c].[Country], [c].[Fax], [c].[Phone], [c].[PostalCode], [c].[Region]
FROM [Customers] AS [c]
WHERE [c].[Fax] IS NULL");
    }

    public override async Task Where_expression_invoke_1(bool async)
    {
        await base.Where_expression_invoke_1(async);

        AssertSql(
            @"SELECT [c].[CustomerID], [c].[Address], [c].[City], [c].[CompanyName], [c].[ContactName], [c].[ContactTitle], [c].[Country], [c].[Fax], [c].[Phone], [c].[PostalCode], [c].[Region]
FROM [Customers] AS [c]
WHERE [c].[CustomerID] = N'ALFKI'");
    }

    public override async Task Where_expression_invoke_2(bool async)
    {
        await base.Where_expression_invoke_2(async);

        AssertSql(
            @"SELECT [o].[OrderID], [o].[CustomerID], [o].[EmployeeID], [o].[OrderDate]
FROM [Orders] AS [o]
LEFT JOIN [Customers] AS [c] ON [o].[CustomerID] = [c].[CustomerID]
WHERE [c].[CustomerID] = N'ALFKI'");
    }

    public override async Task Where_expression_invoke_3(bool async)
    {
        await base.Where_expression_invoke_3(async);

        AssertSql(
            @"SELECT [c].[CustomerID], [c].[Address], [c].[City], [c].[CompanyName], [c].[ContactName], [c].[ContactTitle], [c].[Country], [c].[Fax], [c].[Phone], [c].[PostalCode], [c].[Region]
FROM [Customers] AS [c]
WHERE [c].[CustomerID] = N'ALFKI'");
    }

    public override async Task Where_concat_string_int_comparison1(bool async)
    {
        await base.Where_concat_string_int_comparison1(async);

        AssertSql(
            @"@__i_0='10'

SELECT [c].[CustomerID]
FROM [Customers] AS [c]
WHERE ([c].[CustomerID] + CAST(@__i_0 AS nchar(5))) = [c].[CompanyName]");
    }

    public override async Task Where_concat_string_int_comparison2(bool async)
    {
        await base.Where_concat_string_int_comparison2(async);

        AssertSql(
            @"@__i_0='10'

SELECT [c].[CustomerID]
FROM [Customers] AS [c]
WHERE (CAST(@__i_0 AS nchar(5)) + [c].[CustomerID]) = [c].[CompanyName]");
    }

    public override async Task Where_concat_string_int_comparison3(bool async)
    {
        await base.Where_concat_string_int_comparison3(async);

        AssertSql(
            @"@__p_0='30'
@__j_1='21'

SELECT [c].[CustomerID]
FROM [Customers] AS [c]
WHERE (((CAST(@__p_0 AS nchar(5)) + [c].[CustomerID]) + CAST(@__j_1 AS nchar(5))) + CAST(42 AS nchar(5))) = [c].[CompanyName]");
    }

    public override async Task Where_concat_string_int_comparison4(bool async)
    {
        await base.Where_concat_string_int_comparison4(async);

        AssertSql(
            @"SELECT [o].[CustomerID]
FROM [Orders] AS [o]
WHERE (CAST([o].[OrderID] AS nchar(5)) + COALESCE([o].[CustomerID], N'')) = [o].[CustomerID]");
    }

    public override async Task Where_concat_string_string_comparison(bool async)
    {
        await base.Where_concat_string_string_comparison(async);

        AssertSql(
            @"@__i_0='A' (Size = 5)

SELECT [c].[CustomerID]
FROM [Customers] AS [c]
WHERE (@__i_0 + [c].[CustomerID]) = [c].[CompanyName]");
    }

    public override async Task Where_string_concat_method_comparison(bool async)
    {
        await base.Where_string_concat_method_comparison(async);

        AssertSql(
            @"@__i_0='A' (Size = 5)

SELECT [c].[CustomerID]
FROM [Customers] AS [c]
WHERE (@__i_0 + [c].[CustomerID]) = [c].[CompanyName]");
    }

    public override async Task Where_string_concat_method_comparison_2(bool async)
    {
        await base.Where_string_concat_method_comparison_2(async);

        AssertSql(
            @"@__i_0='A' (Size = 5)
@__j_1='B' (Size = 5)

SELECT [c].[CustomerID]
FROM [Customers] AS [c]
WHERE (@__i_0 + (@__j_1 + [c].[CustomerID])) = [c].[CompanyName]");
    }

    public override async Task Where_string_concat_method_comparison_3(bool async)
    {
        await base.Where_string_concat_method_comparison_3(async);

        AssertSql(
            @"@__i_0='A' (Size = 5)
@__j_1='B' (Size = 5)
@__k_2='C' (Size = 5)

SELECT [c].[CustomerID]
FROM [Customers] AS [c]
WHERE (@__i_0 + (@__j_1 + (@__k_2 + [c].[CustomerID]))) = [c].[CompanyName]");
    }

    public override async Task Where_ternary_boolean_condition_true(bool async)
    {
        await base.Where_ternary_boolean_condition_true(async);

        AssertSql(
            @"SELECT [p].[ProductID], [p].[Discontinued], [p].[ProductName], [p].[SupplierID], [p].[UnitPrice], [p].[UnitsInStock]
FROM [Products] AS [p]
WHERE [p].[UnitsInStock] >= CAST(20 AS smallint)");
    }

    public override async Task Where_ternary_boolean_condition_false(bool async)
    {
        await base.Where_ternary_boolean_condition_false(async);

        AssertSql(
            @"SELECT [p].[ProductID], [p].[Discontinued], [p].[ProductName], [p].[SupplierID], [p].[UnitPrice], [p].[UnitsInStock]
FROM [Products] AS [p]
WHERE [p].[UnitsInStock] < CAST(20 AS smallint)");
    }

    public override async Task Where_ternary_boolean_condition_with_another_condition(bool async)
    {
        await base.Where_ternary_boolean_condition_with_another_condition(async);

        AssertSql(
            @"@__productId_0='15'

SELECT [p].[ProductID], [p].[Discontinued], [p].[ProductName], [p].[SupplierID], [p].[UnitPrice], [p].[UnitsInStock]
FROM [Products] AS [p]
WHERE [p].[ProductID] < @__productId_0 AND [p].[UnitsInStock] >= CAST(20 AS smallint)");
    }

    public override async Task Where_ternary_boolean_condition_with_false_as_result_true(bool async)
    {
        await base.Where_ternary_boolean_condition_with_false_as_result_true(async);

        AssertSql(
            @"SELECT [p].[ProductID], [p].[Discontinued], [p].[ProductName], [p].[SupplierID], [p].[UnitPrice], [p].[UnitsInStock]
FROM [Products] AS [p]
WHERE [p].[UnitsInStock] >= CAST(20 AS smallint)");
    }

    public override async Task Where_ternary_boolean_condition_with_false_as_result_false(bool async)
    {
        await base.Where_ternary_boolean_condition_with_false_as_result_false(async);

        AssertSql(
            @"SELECT [p].[ProductID], [p].[Discontinued], [p].[ProductName], [p].[SupplierID], [p].[UnitPrice], [p].[UnitsInStock]
FROM [Products] AS [p]
WHERE 0 = 1");
    }

    public override async Task Where_compare_constructed_equal(bool async)
    {
        await base.Where_compare_constructed_equal(async);

        AssertSql(
            @"SELECT [c].[CustomerID], [c].[Address], [c].[City], [c].[CompanyName], [c].[ContactName], [c].[ContactTitle], [c].[Country], [c].[Fax], [c].[Phone], [c].[PostalCode], [c].[Region]
FROM [Customers] AS [c]");
    }

    public override async Task Where_compare_constructed_multi_value_equal(bool async)
    {
        await base.Where_compare_constructed_multi_value_equal(async);

        AssertSql(
            @"SELECT [c].[CustomerID], [c].[Address], [c].[City], [c].[CompanyName], [c].[ContactName], [c].[ContactTitle], [c].[Country], [c].[Fax], [c].[Phone], [c].[PostalCode], [c].[Region]
FROM [Customers] AS [c]");
    }

    public override async Task Where_compare_constructed_multi_value_not_equal(bool async)
    {
        await base.Where_compare_constructed_multi_value_not_equal(async);

        AssertSql(
            @"SELECT [c].[CustomerID], [c].[Address], [c].[City], [c].[CompanyName], [c].[ContactName], [c].[ContactTitle], [c].[Country], [c].[Fax], [c].[Phone], [c].[PostalCode], [c].[Region]
FROM [Customers] AS [c]");
    }

    public override async Task Where_compare_tuple_constructed_equal(bool async)
    {
        await base.Where_compare_tuple_constructed_equal(async);

        AssertSql(
            @"SELECT [c].[CustomerID], [c].[Address], [c].[City], [c].[CompanyName], [c].[ContactName], [c].[ContactTitle], [c].[Country], [c].[Fax], [c].[Phone], [c].[PostalCode], [c].[Region]
FROM [Customers] AS [c]");
    }

    public override async Task Where_compare_tuple_constructed_multi_value_equal(bool async)
    {
        await base.Where_compare_tuple_constructed_multi_value_equal(async);

        AssertSql(
            @"SELECT [c].[CustomerID], [c].[Address], [c].[City], [c].[CompanyName], [c].[ContactName], [c].[ContactTitle], [c].[Country], [c].[Fax], [c].[Phone], [c].[PostalCode], [c].[Region]
FROM [Customers] AS [c]");
    }

    public override async Task Where_compare_tuple_constructed_multi_value_not_equal(bool async)
    {
        await base.Where_compare_tuple_constructed_multi_value_not_equal(async);

        AssertSql(
            @"SELECT [c].[CustomerID], [c].[Address], [c].[City], [c].[CompanyName], [c].[ContactName], [c].[ContactTitle], [c].[Country], [c].[Fax], [c].[Phone], [c].[PostalCode], [c].[Region]
FROM [Customers] AS [c]");
    }

    public override async Task Where_compare_tuple_create_constructed_equal(bool async)
    {
        await base.Where_compare_tuple_create_constructed_equal(async);

        AssertSql(
            @"SELECT [c].[CustomerID], [c].[Address], [c].[City], [c].[CompanyName], [c].[ContactName], [c].[ContactTitle], [c].[Country], [c].[Fax], [c].[Phone], [c].[PostalCode], [c].[Region]
FROM [Customers] AS [c]");
    }

    public override async Task Where_compare_tuple_create_constructed_multi_value_equal(bool async)
    {
        await base.Where_compare_tuple_create_constructed_multi_value_equal(async);

        AssertSql(
            @"SELECT [c].[CustomerID], [c].[Address], [c].[City], [c].[CompanyName], [c].[ContactName], [c].[ContactTitle], [c].[Country], [c].[Fax], [c].[Phone], [c].[PostalCode], [c].[Region]
FROM [Customers] AS [c]");
    }

    public override async Task Where_compare_tuple_create_constructed_multi_value_not_equal(bool async)
    {
        await base.Where_compare_tuple_create_constructed_multi_value_not_equal(async);

        AssertSql(
            @"SELECT [c].[CustomerID], [c].[Address], [c].[City], [c].[CompanyName], [c].[ContactName], [c].[ContactTitle], [c].[Country], [c].[Fax], [c].[Phone], [c].[PostalCode], [c].[Region]
FROM [Customers] AS [c]");
    }

    public override async Task Where_compare_null(bool async)
    {
        await base.Where_compare_null(async);

        AssertSql(
            @"SELECT [c].[CustomerID], [c].[Address], [c].[City], [c].[CompanyName], [c].[ContactName], [c].[ContactTitle], [c].[Country], [c].[Fax], [c].[Phone], [c].[PostalCode], [c].[Region]
FROM [Customers] AS [c]
<<<<<<< HEAD
WHERE [c].[City] IS NULL AND [c].[Country] = N'UK'");
    }
=======
WHERE ([c].[City] IS NULL) AND ([c].[Country] = N'UK')");
        }
>>>>>>> 021fbcb7

    public override async Task Where_compare_null_with_cast_to_object(bool async)
    {
        await base.Where_compare_null_with_cast_to_object(async);

        AssertSql(
            @"SELECT [c].[CustomerID], [c].[Address], [c].[City], [c].[CompanyName], [c].[ContactName], [c].[ContactTitle], [c].[Country], [c].[Fax], [c].[Phone], [c].[PostalCode], [c].[Region]
FROM [Customers] AS [c]
WHERE [c].[City] IS NULL");
    }

    public override async Task Where_compare_with_both_cast_to_object(bool async)
    {
        await base.Where_compare_with_both_cast_to_object(async);

        AssertSql(
            @"SELECT [c].[CustomerID], [c].[Address], [c].[City], [c].[CompanyName], [c].[ContactName], [c].[ContactTitle], [c].[Country], [c].[Fax], [c].[Phone], [c].[PostalCode], [c].[Region]
FROM [Customers] AS [c]
WHERE [c].[City] = N'London'");
    }

    public override async Task Where_Is_on_same_type(bool async)
    {
        await base.Where_Is_on_same_type(async);

        AssertSql(
            @"SELECT [c].[CustomerID], [c].[Address], [c].[City], [c].[CompanyName], [c].[ContactName], [c].[ContactTitle], [c].[Country], [c].[Fax], [c].[Phone], [c].[PostalCode], [c].[Region]
FROM [Customers] AS [c]");
    }

    public override async Task Where_chain(bool async)
    {
        await base.Where_chain(async);

        AssertSql(
            @"SELECT [o].[OrderID], [o].[CustomerID], [o].[EmployeeID], [o].[OrderDate]
FROM [Orders] AS [o]
WHERE [o].[CustomerID] = N'QUICK' AND [o].[OrderDate] > '1998-01-01T00:00:00.000'");
    }

    public override void Where_navigation_contains()
    {
        base.Where_navigation_contains();

        AssertSql(
            @"SELECT [t].[CustomerID], [t].[Address], [t].[City], [t].[CompanyName], [t].[ContactName], [t].[ContactTitle], [t].[Country], [t].[Fax], [t].[Phone], [t].[PostalCode], [t].[Region], [o].[OrderID], [o].[CustomerID], [o].[EmployeeID], [o].[OrderDate]
FROM (
    SELECT TOP(2) [c].[CustomerID], [c].[Address], [c].[City], [c].[CompanyName], [c].[ContactName], [c].[ContactTitle], [c].[Country], [c].[Fax], [c].[Phone], [c].[PostalCode], [c].[Region]
    FROM [Customers] AS [c]
    WHERE [c].[CustomerID] = N'ALFKI'
) AS [t]
LEFT JOIN [Orders] AS [o] ON [t].[CustomerID] = [o].[CustomerID]
ORDER BY [t].[CustomerID]",
            //
            @"SELECT [o].[OrderID], [o].[ProductID], [o].[Discount], [o].[Quantity], [o].[UnitPrice]
FROM [Order Details] AS [o]
INNER JOIN [Orders] AS [o0] ON [o].[OrderID] = [o0].[OrderID]
WHERE [o0].[OrderID] IN (10643, 10692, 10702, 10835, 10952, 11011)");
    }

    public override async Task Where_array_index(bool async)
    {
        await base.Where_array_index(async);

        AssertSql(
            @"@__p_0='ALFKI' (Size = 5) (DbType = StringFixedLength)

SELECT [c].[CustomerID], [c].[Address], [c].[City], [c].[CompanyName], [c].[ContactName], [c].[ContactTitle], [c].[Country], [c].[Fax], [c].[Phone], [c].[PostalCode], [c].[Region]
FROM [Customers] AS [c]
WHERE [c].[CustomerID] = @__p_0");
    }

    public override async Task Where_multiple_contains_in_subquery_with_or(bool async)
    {
        await base.Where_multiple_contains_in_subquery_with_or(async);

        AssertSql(
            @"SELECT [o].[OrderID], [o].[ProductID], [o].[Discount], [o].[Quantity], [o].[UnitPrice]
FROM [Order Details] AS [o]
WHERE EXISTS (
    SELECT 1
    FROM (
        SELECT TOP(1) [p].[ProductID]
        FROM [Products] AS [p]
        ORDER BY [p].[ProductID]
    ) AS [t]
    WHERE [t].[ProductID] = [o].[ProductID]) OR EXISTS (
    SELECT 1
    FROM (
        SELECT TOP(1) [o0].[OrderID]
        FROM [Orders] AS [o0]
        ORDER BY [o0].[OrderID]
    ) AS [t0]
    WHERE [t0].[OrderID] = [o].[OrderID])");
    }

    public override async Task Where_multiple_contains_in_subquery_with_and(bool async)
    {
        await base.Where_multiple_contains_in_subquery_with_and(async);

        AssertSql(
            @"SELECT [o].[OrderID], [o].[ProductID], [o].[Discount], [o].[Quantity], [o].[UnitPrice]
FROM [Order Details] AS [o]
WHERE EXISTS (
    SELECT 1
    FROM (
        SELECT TOP(20) [p].[ProductID]
        FROM [Products] AS [p]
        ORDER BY [p].[ProductID]
    ) AS [t]
    WHERE [t].[ProductID] = [o].[ProductID]) AND EXISTS (
    SELECT 1
    FROM (
        SELECT TOP(10) [o0].[OrderID]
        FROM [Orders] AS [o0]
        ORDER BY [o0].[OrderID]
    ) AS [t0]
    WHERE [t0].[OrderID] = [o].[OrderID])");
    }

    public override async Task Where_contains_on_navigation(bool async)
    {
        await base.Where_contains_on_navigation(async);

        AssertSql(
            @"SELECT [o].[OrderID], [o].[CustomerID], [o].[EmployeeID], [o].[OrderDate]
FROM [Orders] AS [o]
WHERE EXISTS (
    SELECT 1
    FROM [Customers] AS [c]
    WHERE EXISTS (
        SELECT 1
        FROM [Orders] AS [o0]
        WHERE [c].[CustomerID] = [o0].[CustomerID] AND [o0].[OrderID] = [o].[OrderID]))");
    }

    public override async Task Where_subquery_FirstOrDefault_is_null(bool async)
    {
        await base.Where_subquery_FirstOrDefault_is_null(async);

        AssertSql(
            @"SELECT [c].[CustomerID], [c].[Address], [c].[City], [c].[CompanyName], [c].[ContactName], [c].[ContactTitle], [c].[Country], [c].[Fax], [c].[Phone], [c].[PostalCode], [c].[Region]
FROM [Customers] AS [c]
WHERE NOT (EXISTS (
    SELECT 1
    FROM [Orders] AS [o]
    WHERE [c].[CustomerID] = [o].[CustomerID]))");
    }

    public override async Task Where_subquery_FirstOrDefault_compared_to_entity(bool async)
    {
        await base.Where_subquery_FirstOrDefault_compared_to_entity(async);

        AssertSql(
            @"SELECT [c].[CustomerID], [c].[Address], [c].[City], [c].[CompanyName], [c].[ContactName], [c].[ContactTitle], [c].[Country], [c].[Fax], [c].[Phone], [c].[PostalCode], [c].[Region]
FROM [Customers] AS [c]
WHERE (
    SELECT TOP(1) [o].[OrderID]
    FROM [Orders] AS [o]
    WHERE [c].[CustomerID] = [o].[CustomerID]
    ORDER BY [o].[OrderID]) = 10243");
    }

    public override async Task Time_of_day_datetime(bool async)
    {
        await base.Time_of_day_datetime(async);

        AssertSql(
            @"SELECT CONVERT(time, [o].[OrderDate])
FROM [Orders] AS [o]");
    }

    public override async Task TypeBinary_short_circuit(bool async)
    {
        await base.TypeBinary_short_circuit(async);

        AssertSql(
            @"@__p_0='False'

SELECT [o].[OrderID], [o].[CustomerID], [o].[EmployeeID], [o].[OrderDate]
FROM [Orders] AS [o]
WHERE @__p_0 = CAST(1 AS bit)");
    }

    public override async Task Where_is_conditional(bool async)
    {
        await base.Where_is_conditional(async);

        AssertSql(
            @"SELECT [p].[ProductID], [p].[Discontinued], [p].[ProductName], [p].[SupplierID], [p].[UnitPrice], [p].[UnitsInStock]
FROM [Products] AS [p]
WHERE 0 = 1");
    }

    public override async Task Enclosing_class_settable_member_generates_parameter(bool async)
    {
        await base.Enclosing_class_settable_member_generates_parameter(async);

        AssertSql(
            @"@__SettableProperty_0='4'

SELECT [o].[OrderID], [o].[CustomerID], [o].[EmployeeID], [o].[OrderDate]
FROM [Orders] AS [o]
WHERE [o].[OrderID] = @__SettableProperty_0",
            //
            @"@__SettableProperty_0='10'

SELECT [o].[OrderID], [o].[CustomerID], [o].[EmployeeID], [o].[OrderDate]
FROM [Orders] AS [o]
WHERE [o].[OrderID] = @__SettableProperty_0");
    }

    public override async Task Enclosing_class_readonly_member_generates_parameter(bool async)
    {
        await base.Enclosing_class_readonly_member_generates_parameter(async);

        AssertSql(
            @"@__ReadOnlyProperty_0='5'

SELECT [o].[OrderID], [o].[CustomerID], [o].[EmployeeID], [o].[OrderDate]
FROM [Orders] AS [o]
WHERE [o].[OrderID] = @__ReadOnlyProperty_0");
    }

    public override async Task Enclosing_class_const_member_does_not_generate_parameter(bool async)
    {
        await base.Enclosing_class_const_member_does_not_generate_parameter(async);

        AssertSql(
            @"SELECT [o].[OrderID], [o].[CustomerID], [o].[EmployeeID], [o].[OrderDate]
FROM [Orders] AS [o]
WHERE [o].[OrderID] = 1");
    }

    public override async Task Generic_Ilist_contains_translates_to_server(bool async)
    {
        await base.Generic_Ilist_contains_translates_to_server(async);

        AssertSql(
            @"SELECT [c].[CustomerID], [c].[Address], [c].[City], [c].[CompanyName], [c].[ContactName], [c].[ContactTitle], [c].[Country], [c].[Fax], [c].[Phone], [c].[PostalCode], [c].[Region]
FROM [Customers] AS [c]
WHERE [c].[City] = N'Seattle'");
    }

    public override async Task Filter_non_nullable_value_after_FirstOrDefault_on_empty_collection(bool async)
    {
        await base.Filter_non_nullable_value_after_FirstOrDefault_on_empty_collection(async);

        AssertSql(
            @"SELECT [c].[CustomerID], [c].[Address], [c].[City], [c].[CompanyName], [c].[ContactName], [c].[ContactTitle], [c].[Country], [c].[Fax], [c].[Phone], [c].[PostalCode], [c].[Region]
FROM [Customers] AS [c]
WHERE (
    SELECT TOP(1) CAST(LEN([o].[CustomerID]) AS int)
    FROM [Orders] AS [o]
    WHERE [o].[CustomerID] = N'John Doe') = 0");
    }

    public override async Task Like_with_non_string_column_using_ToString(bool async)
    {
        await base.Like_with_non_string_column_using_ToString(async);

        AssertSql(
            @"SELECT [o].[OrderID], [o].[CustomerID], [o].[EmployeeID], [o].[OrderDate]
FROM [Orders] AS [o]
WHERE CONVERT(varchar(11), [o].[OrderID]) LIKE N'%20%'");
    }

    public override async Task Like_with_non_string_column_using_double_cast(bool async)
    {
        await base.Like_with_non_string_column_using_double_cast(async);

        AssertSql(
            @"SELECT [o].[OrderID], [o].[CustomerID], [o].[EmployeeID], [o].[OrderDate]
FROM [Orders] AS [o]
WHERE CAST([o].[OrderID] AS nvarchar(max)) LIKE N'%20%'");
    }

    public override async Task Using_same_parameter_twice_in_query_generates_one_sql_parameter(bool async)
    {
        await base.Using_same_parameter_twice_in_query_generates_one_sql_parameter(async);

        AssertSql(
            @"@__i_0='10'

SELECT [c].[CustomerID]
FROM [Customers] AS [c]
WHERE ((CAST(@__i_0 AS nchar(5)) + [c].[CustomerID]) + CAST(@__i_0 AS nchar(5))) = [c].[CompanyName]");
    }

    public override async Task Where_Queryable_ToList_Count(bool async)
    {
        await base.Where_Queryable_ToList_Count(async);

        AssertSql(
            @"SELECT [c].[CustomerID], [o0].[OrderID], [o0].[CustomerID], [o0].[EmployeeID], [o0].[OrderDate]
FROM [Customers] AS [c]
LEFT JOIN [Orders] AS [o0] ON [c].[CustomerID] = [o0].[CustomerID]
WHERE (
    SELECT COUNT(*)
    FROM [Orders] AS [o]
    WHERE [o].[CustomerID] = [c].[CustomerID]) = 0
ORDER BY [c].[CustomerID]");
    }

    public override async Task Where_Queryable_ToList_Contains(bool async)
    {
        await base.Where_Queryable_ToList_Contains(async);

        AssertSql(
            @"SELECT [c].[CustomerID], [o0].[CustomerID], [o0].[OrderID]
FROM [Customers] AS [c]
LEFT JOIN [Orders] AS [o0] ON [c].[CustomerID] = [o0].[CustomerID]
WHERE EXISTS (
    SELECT 1
    FROM [Orders] AS [o]
    WHERE [o].[CustomerID] = [c].[CustomerID] AND [o].[CustomerID] = N'ALFKI')
ORDER BY [c].[CustomerID]");
    }

    public override async Task Where_Queryable_ToArray_Count(bool async)
    {
        await base.Where_Queryable_ToArray_Count(async);

        AssertSql(
            @"SELECT [c].[CustomerID], [o0].[OrderID], [o0].[CustomerID], [o0].[EmployeeID], [o0].[OrderDate]
FROM [Customers] AS [c]
LEFT JOIN [Orders] AS [o0] ON [c].[CustomerID] = [o0].[CustomerID]
WHERE (
    SELECT COUNT(*)
    FROM [Orders] AS [o]
    WHERE [o].[CustomerID] = [c].[CustomerID]) = 0
ORDER BY [c].[CustomerID]");
    }

    public override async Task Where_Queryable_ToArray_Contains(bool async)
    {
        await base.Where_Queryable_ToArray_Contains(async);

        AssertSql(
            @"SELECT [c].[CustomerID], [o0].[CustomerID], [o0].[OrderID]
FROM [Customers] AS [c]
LEFT JOIN [Orders] AS [o0] ON [c].[CustomerID] = [o0].[CustomerID]
WHERE EXISTS (
    SELECT 1
    FROM [Orders] AS [o]
    WHERE [o].[CustomerID] = [c].[CustomerID] AND [o].[CustomerID] = N'ALFKI')
ORDER BY [c].[CustomerID]");
    }

    public override async Task Where_Queryable_AsEnumerable_Count(bool async)
    {
        await base.Where_Queryable_AsEnumerable_Count(async);

        AssertSql(
            @"SELECT [c].[CustomerID], [o0].[OrderID], [o0].[CustomerID], [o0].[EmployeeID], [o0].[OrderDate]
FROM [Customers] AS [c]
LEFT JOIN [Orders] AS [o0] ON [c].[CustomerID] = [o0].[CustomerID]
WHERE (
    SELECT COUNT(*)
    FROM [Orders] AS [o]
    WHERE [o].[CustomerID] = [c].[CustomerID]) = 0
ORDER BY [c].[CustomerID]");
    }

    public override async Task Where_Queryable_AsEnumerable_Contains(bool async)
    {
        await base.Where_Queryable_AsEnumerable_Contains(async);

        AssertSql(
            @"SELECT [c].[CustomerID], [o0].[CustomerID], [o0].[OrderID]
FROM [Customers] AS [c]
LEFT JOIN [Orders] AS [o0] ON [c].[CustomerID] = [o0].[CustomerID]
WHERE EXISTS (
    SELECT 1
    FROM [Orders] AS [o]
    WHERE [o].[CustomerID] = [c].[CustomerID] AND [o].[CustomerID] = N'ALFKI')
ORDER BY [c].[CustomerID]");
    }

    public override async Task Where_Queryable_AsEnumerable_Contains_negated(bool async)
    {
        await base.Where_Queryable_AsEnumerable_Contains_negated(async);

        AssertSql(
            @"SELECT [c].[CustomerID], [o0].[CustomerID], [o0].[OrderID]
FROM [Customers] AS [c]
LEFT JOIN [Orders] AS [o0] ON [c].[CustomerID] = [o0].[CustomerID]
WHERE NOT (EXISTS (
    SELECT 1
    FROM [Orders] AS [o]
    WHERE [o].[CustomerID] = [c].[CustomerID] AND [o].[CustomerID] = N'ALFKI'))
ORDER BY [c].[CustomerID]");
    }

    public override async Task Where_Queryable_ToList_Count_member(bool async)
    {
        await base.Where_Queryable_ToList_Count_member(async);

        AssertSql(
            @"SELECT [c].[CustomerID], [o0].[OrderID], [o0].[CustomerID], [o0].[EmployeeID], [o0].[OrderDate]
FROM [Customers] AS [c]
LEFT JOIN [Orders] AS [o0] ON [c].[CustomerID] = [o0].[CustomerID]
WHERE (
    SELECT COUNT(*)
    FROM [Orders] AS [o]
    WHERE [o].[CustomerID] = [c].[CustomerID]) = 0
ORDER BY [c].[CustomerID]");
    }

    public override async Task Where_Queryable_ToArray_Length_member(bool async)
    {
        await base.Where_Queryable_ToArray_Length_member(async);

        AssertSql(
            @"SELECT [c].[CustomerID], [o0].[OrderID], [o0].[CustomerID], [o0].[EmployeeID], [o0].[OrderDate]
FROM [Customers] AS [c]
LEFT JOIN [Orders] AS [o0] ON [c].[CustomerID] = [o0].[CustomerID]
WHERE (
    SELECT COUNT(*)
    FROM [Orders] AS [o]
    WHERE [o].[CustomerID] = [c].[CustomerID]) = 0
ORDER BY [c].[CustomerID]");
    }

    public override async Task Where_collection_navigation_ToList_Count(bool async)
    {
        await base.Where_collection_navigation_ToList_Count(async);

        AssertSql(
            @"SELECT [o].[OrderID], [o1].[OrderID], [o1].[ProductID], [o1].[Discount], [o1].[Quantity], [o1].[UnitPrice]
FROM [Orders] AS [o]
LEFT JOIN [Order Details] AS [o1] ON [o].[OrderID] = [o1].[OrderID]
WHERE [o].[OrderID] < 10300 AND (
    SELECT COUNT(*)
    FROM [Order Details] AS [o0]
    WHERE [o].[OrderID] = [o0].[OrderID]) = 0
ORDER BY [o].[OrderID], [o1].[OrderID]");
    }

    public override async Task Where_collection_navigation_ToList_Contains(bool async)
    {
        await base.Where_collection_navigation_ToList_Contains(async);

        AssertSql(
            @"@__entity_equality_order_0_OrderID='10248' (Nullable = true)

SELECT [c].[CustomerID], [o0].[OrderID], [o0].[CustomerID], [o0].[EmployeeID], [o0].[OrderDate]
FROM [Customers] AS [c]
LEFT JOIN [Orders] AS [o0] ON [c].[CustomerID] = [o0].[CustomerID]
WHERE EXISTS (
    SELECT 1
    FROM [Orders] AS [o]
    WHERE [c].[CustomerID] = [o].[CustomerID] AND [o].[OrderID] = @__entity_equality_order_0_OrderID)
ORDER BY [c].[CustomerID], [o0].[OrderID]");
    }

    public override async Task Where_collection_navigation_ToArray_Count(bool async)
    {
        await base.Where_collection_navigation_ToArray_Count(async);

        AssertSql(
            @"SELECT [o].[OrderID], [o1].[OrderID], [o1].[ProductID], [o1].[Discount], [o1].[Quantity], [o1].[UnitPrice]
FROM [Orders] AS [o]
LEFT JOIN [Order Details] AS [o1] ON [o].[OrderID] = [o1].[OrderID]
WHERE [o].[OrderID] < 10300 AND (
    SELECT COUNT(*)
    FROM [Order Details] AS [o0]
    WHERE [o].[OrderID] = [o0].[OrderID]) = 0
ORDER BY [o].[OrderID], [o1].[OrderID]");
    }

    public override async Task Where_collection_navigation_ToArray_Contains(bool async)
    {
        await base.Where_collection_navigation_ToArray_Contains(async);

        AssertSql(
            @"@__entity_equality_order_0_OrderID='10248' (Nullable = true)

SELECT [c].[CustomerID], [o0].[OrderID], [o0].[CustomerID], [o0].[EmployeeID], [o0].[OrderDate]
FROM [Customers] AS [c]
LEFT JOIN [Orders] AS [o0] ON [c].[CustomerID] = [o0].[CustomerID]
WHERE EXISTS (
    SELECT 1
    FROM [Orders] AS [o]
    WHERE [c].[CustomerID] = [o].[CustomerID] AND [o].[OrderID] = @__entity_equality_order_0_OrderID)
ORDER BY [c].[CustomerID], [o0].[OrderID]");
    }

    public override async Task Where_collection_navigation_AsEnumerable_Count(bool async)
    {
        await base.Where_collection_navigation_AsEnumerable_Count(async);

        AssertSql(
            @"SELECT [o].[OrderID], [o1].[OrderID], [o1].[ProductID], [o1].[Discount], [o1].[Quantity], [o1].[UnitPrice]
FROM [Orders] AS [o]
LEFT JOIN [Order Details] AS [o1] ON [o].[OrderID] = [o1].[OrderID]
WHERE [o].[OrderID] < 10300 AND (
    SELECT COUNT(*)
    FROM [Order Details] AS [o0]
    WHERE [o].[OrderID] = [o0].[OrderID]) = 0
ORDER BY [o].[OrderID], [o1].[OrderID]");
    }

    public override async Task Where_collection_navigation_AsEnumerable_Contains(bool async)
    {
        await base.Where_collection_navigation_AsEnumerable_Contains(async);

        AssertSql(
            @"@__entity_equality_order_0_OrderID='10248' (Nullable = true)

SELECT [c].[CustomerID], [o0].[OrderID], [o0].[CustomerID], [o0].[EmployeeID], [o0].[OrderDate]
FROM [Customers] AS [c]
LEFT JOIN [Orders] AS [o0] ON [c].[CustomerID] = [o0].[CustomerID]
WHERE EXISTS (
    SELECT 1
    FROM [Orders] AS [o]
    WHERE [c].[CustomerID] = [o].[CustomerID] AND [o].[OrderID] = @__entity_equality_order_0_OrderID)
ORDER BY [c].[CustomerID], [o0].[OrderID]");
    }

    public override async Task Where_collection_navigation_ToList_Count_member(bool async)
    {
        await base.Where_collection_navigation_ToList_Count_member(async);

        AssertSql(
            @"SELECT [o].[OrderID], [o1].[OrderID], [o1].[ProductID], [o1].[Discount], [o1].[Quantity], [o1].[UnitPrice]
FROM [Orders] AS [o]
LEFT JOIN [Order Details] AS [o1] ON [o].[OrderID] = [o1].[OrderID]
WHERE [o].[OrderID] < 10300 AND (
    SELECT COUNT(*)
    FROM [Order Details] AS [o0]
    WHERE [o].[OrderID] = [o0].[OrderID]) = 0
ORDER BY [o].[OrderID], [o1].[OrderID]");
    }

    public override async Task Where_collection_navigation_ToArray_Length_member(bool async)
    {
        await base.Where_collection_navigation_ToArray_Length_member(async);

        AssertSql(
            @"SELECT [o].[OrderID], [o1].[OrderID], [o1].[ProductID], [o1].[Discount], [o1].[Quantity], [o1].[UnitPrice]
FROM [Orders] AS [o]
LEFT JOIN [Order Details] AS [o1] ON [o].[OrderID] = [o1].[OrderID]
WHERE [o].[OrderID] < 10300 AND (
    SELECT COUNT(*)
    FROM [Order Details] AS [o0]
    WHERE [o].[OrderID] = [o0].[OrderID]) = 0
ORDER BY [o].[OrderID], [o1].[OrderID]");
    }

    public override async Task Where_list_object_contains_over_value_type(bool async)
    {
        await base.Where_list_object_contains_over_value_type(async);

        AssertSql(
            @"SELECT [o].[OrderID], [o].[CustomerID], [o].[EmployeeID], [o].[OrderDate]
FROM [Orders] AS [o]
WHERE [o].[OrderID] IN (10248, 10249)");
    }

    public override async Task Where_array_of_object_contains_over_value_type(bool async)
    {
        await base.Where_array_of_object_contains_over_value_type(async);

        AssertSql(
            @"SELECT [o].[OrderID], [o].[CustomerID], [o].[EmployeeID], [o].[OrderDate]
FROM [Orders] AS [o]
WHERE [o].[OrderID] IN (10248, 10249)");
    }

    public override async Task Multiple_OrElse_on_same_column_converted_to_in_with_overlap(bool async)
    {
        await base.Multiple_OrElse_on_same_column_converted_to_in_with_overlap(async);

        AssertSql(
            @"SELECT [c].[CustomerID], [c].[Address], [c].[City], [c].[CompanyName], [c].[ContactName], [c].[ContactTitle], [c].[Country], [c].[Fax], [c].[Phone], [c].[PostalCode], [c].[Region]
FROM [Customers] AS [c]
WHERE [c].[CustomerID] IN (N'ALFKI', N'ANATR', N'ANTON')");
    }

    public override async Task Multiple_OrElse_on_same_column_with_null_constant_comparison_converted_to_in(bool async)
    {
        await base.Multiple_OrElse_on_same_column_with_null_constant_comparison_converted_to_in(async);

        AssertSql(
            @"SELECT [c].[CustomerID], [c].[Address], [c].[City], [c].[CompanyName], [c].[ContactName], [c].[ContactTitle], [c].[Country], [c].[Fax], [c].[Phone], [c].[PostalCode], [c].[Region]
FROM [Customers] AS [c]
<<<<<<< HEAD
WHERE [c].[Region] IN (N'WA', N'OR', N'BC') OR [c].[Region] IS NULL");
    }
=======
WHERE [c].[Region] IN (N'WA', N'OR', N'BC') OR ([c].[Region] IS NULL)");
        }
>>>>>>> 021fbcb7

    public override async Task Constant_array_Contains_OrElse_comparison_with_constant_gets_combined_to_one_in(bool async)
    {
        await base.Constant_array_Contains_OrElse_comparison_with_constant_gets_combined_to_one_in(async);

        AssertSql(
            @"SELECT [c].[CustomerID], [c].[Address], [c].[City], [c].[CompanyName], [c].[ContactName], [c].[ContactTitle], [c].[Country], [c].[Fax], [c].[Phone], [c].[PostalCode], [c].[Region]
FROM [Customers] AS [c]
WHERE [c].[CustomerID] IN (N'ALFKI', N'ANATR', N'ANTON')");
    }

    public override async Task Constant_array_Contains_OrElse_comparison_with_constant_gets_combined_to_one_in_with_overlap(bool async)
    {
        await base.Constant_array_Contains_OrElse_comparison_with_constant_gets_combined_to_one_in_with_overlap(async);

        AssertSql(
            @"SELECT [c].[CustomerID], [c].[Address], [c].[City], [c].[CompanyName], [c].[ContactName], [c].[ContactTitle], [c].[Country], [c].[Fax], [c].[Phone], [c].[PostalCode], [c].[Region]
FROM [Customers] AS [c]
WHERE [c].[CustomerID] IN (N'ALFKI', N'ANATR', N'ANTON')");
    }

    public override async Task Constant_array_Contains_OrElse_another_Contains_gets_combined_to_one_in_with_overlap(bool async)
    {
        await base.Constant_array_Contains_OrElse_another_Contains_gets_combined_to_one_in_with_overlap(async);

        AssertSql(
            @"SELECT [c].[CustomerID], [c].[Address], [c].[City], [c].[CompanyName], [c].[ContactName], [c].[ContactTitle], [c].[Country], [c].[Fax], [c].[Phone], [c].[PostalCode], [c].[Region]
FROM [Customers] AS [c]
WHERE [c].[CustomerID] IN (N'ALFKI', N'ANATR', N'ANTON')");
    }

    public override async Task Constant_array_Contains_AndAlso_another_Contains_gets_combined_to_one_in_with_overlap(bool async)
    {
        await base.Constant_array_Contains_AndAlso_another_Contains_gets_combined_to_one_in_with_overlap(async);

        AssertSql(
            @"SELECT [c].[CustomerID], [c].[Address], [c].[City], [c].[CompanyName], [c].[ContactName], [c].[ContactTitle], [c].[Country], [c].[Fax], [c].[Phone], [c].[PostalCode], [c].[Region]
FROM [Customers] AS [c]
WHERE [c].[CustomerID] NOT IN (N'ALFKI', N'ANATR', N'ANTON')");
    }

    public override async Task Multiple_AndAlso_on_same_column_converted_to_in_using_parameters(bool async)
    {
        await base.Multiple_AndAlso_on_same_column_converted_to_in_using_parameters(async);

        // issue #21462
        AssertSql(
            @"@__prm1_0='ALFKI' (Size = 5) (DbType = StringFixedLength)
@__prm2_1='ANATR' (Size = 5) (DbType = StringFixedLength)
@__prm3_2='ANTON' (Size = 5) (DbType = StringFixedLength)

SELECT [c].[CustomerID], [c].[Address], [c].[City], [c].[CompanyName], [c].[ContactName], [c].[ContactTitle], [c].[Country], [c].[Fax], [c].[Phone], [c].[PostalCode], [c].[Region]
FROM [Customers] AS [c]
WHERE [c].[CustomerID] <> @__prm1_0 AND [c].[CustomerID] <> @__prm2_1 AND [c].[CustomerID] <> @__prm3_2");
    }

    public override async Task Array_of_parameters_Contains_OrElse_comparison_with_constant_gets_combined_to_one_in(bool async)
    {
        await base.Array_of_parameters_Contains_OrElse_comparison_with_constant_gets_combined_to_one_in(async);

        // issue #21462
        AssertSql(
            @"SELECT [c].[CustomerID], [c].[Address], [c].[City], [c].[CompanyName], [c].[ContactName], [c].[ContactTitle], [c].[Country], [c].[Fax], [c].[Phone], [c].[PostalCode], [c].[Region]
FROM [Customers] AS [c]
WHERE [c].[CustomerID] IN (N'ALFKI', N'ANATR') OR [c].[CustomerID] = N'ANTON'");
    }

    public override async Task Multiple_OrElse_on_same_column_with_null_parameter_comparison_converted_to_in(bool async)
    {
        await base.Multiple_OrElse_on_same_column_with_null_parameter_comparison_converted_to_in(async);

        // issue #21462
        AssertSql(
            @"SELECT [c].[CustomerID], [c].[Address], [c].[City], [c].[CompanyName], [c].[ContactName], [c].[ContactTitle], [c].[Country], [c].[Fax], [c].[Phone], [c].[PostalCode], [c].[Region]
FROM [Customers] AS [c]
<<<<<<< HEAD
WHERE [c].[Region] IN (N'WA', N'OR') OR [c].[Region] IS NULL OR [c].[Region] = N'BC'");
    }
=======
WHERE ([c].[Region] IN (N'WA', N'OR') OR ([c].[Region] IS NULL)) OR ([c].[Region] = N'BC')");
        }
>>>>>>> 021fbcb7

    public override async Task Parameter_array_Contains_OrElse_comparison_with_constant(bool async)
    {
        await base.Parameter_array_Contains_OrElse_comparison_with_constant(async);

        AssertSql(
            @"SELECT [c].[CustomerID], [c].[Address], [c].[City], [c].[CompanyName], [c].[ContactName], [c].[ContactTitle], [c].[Country], [c].[Fax], [c].[Phone], [c].[PostalCode], [c].[Region]
FROM [Customers] AS [c]
WHERE [c].[CustomerID] IN (N'ALFKI', N'ANATR') OR [c].[CustomerID] = N'ANTON'");
    }

    public override async Task Parameter_array_Contains_OrElse_comparison_with_parameter_with_overlap(bool async)
    {
        await base.Parameter_array_Contains_OrElse_comparison_with_parameter_with_overlap(async);

        AssertSql(
            @"@__prm1_0='ANTON' (Size = 5) (DbType = StringFixedLength)
@__prm2_2='ALFKI' (Size = 5) (DbType = StringFixedLength)

SELECT [c].[CustomerID], [c].[Address], [c].[City], [c].[CompanyName], [c].[ContactName], [c].[ContactTitle], [c].[Country], [c].[Fax], [c].[Phone], [c].[PostalCode], [c].[Region]
FROM [Customers] AS [c]
WHERE [c].[CustomerID] = @__prm1_0 OR [c].[CustomerID] IN (N'ALFKI', N'ANATR') OR [c].[CustomerID] = @__prm2_2");
    }

    public override async Task Two_sets_of_comparison_combine_correctly(bool async)
    {
        await base.Two_sets_of_comparison_combine_correctly(async);

        AssertSql(
            @"SELECT [c].[CustomerID], [c].[Address], [c].[City], [c].[CompanyName], [c].[ContactName], [c].[ContactTitle], [c].[Country], [c].[Fax], [c].[Phone], [c].[PostalCode], [c].[Region]
FROM [Customers] AS [c]
WHERE [c].[CustomerID] = N'ANATR'");
    }

    public override async Task Two_sets_of_comparison_combine_correctly2(bool async)
    {
        await base.Two_sets_of_comparison_combine_correctly2(async);

        AssertSql(
            @"SELECT [c].[CustomerID], [c].[Address], [c].[City], [c].[CompanyName], [c].[ContactName], [c].[ContactTitle], [c].[Country], [c].[Fax], [c].[Phone], [c].[PostalCode], [c].[Region]
FROM [Customers] AS [c]
<<<<<<< HEAD
WHERE [c].[Region] <> N'WA' AND [c].[Region] IS NOT NULL");
    }
=======
WHERE ([c].[Region] <> N'WA') AND ([c].[Region] IS NOT NULL)");
        }
>>>>>>> 021fbcb7

    public override async Task Filter_with_EF_Property_using_closure_for_property_name(bool async)
    {
        await base.Filter_with_EF_Property_using_closure_for_property_name(async);

        AssertSql(
            @"SELECT [c].[CustomerID], [c].[Address], [c].[City], [c].[CompanyName], [c].[ContactName], [c].[ContactTitle], [c].[Country], [c].[Fax], [c].[Phone], [c].[PostalCode], [c].[Region]
FROM [Customers] AS [c]
WHERE [c].[CustomerID] = N'ALFKI'");
    }

    public override async Task Filter_with_EF_Property_using_function_for_property_name(bool async)
    {
        await base.Filter_with_EF_Property_using_function_for_property_name(async);

        AssertSql(
            @"SELECT [c].[CustomerID], [c].[Address], [c].[City], [c].[CompanyName], [c].[ContactName], [c].[ContactTitle], [c].[Country], [c].[Fax], [c].[Phone], [c].[PostalCode], [c].[Region]
FROM [Customers] AS [c]
WHERE [c].[CustomerID] = N'ALFKI'");
    }

    public override async Task FirstOrDefault_over_scalar_projection_compared_to_null(bool async)
    {
        await base.FirstOrDefault_over_scalar_projection_compared_to_null(async);

        AssertSql(
            @"SELECT [c].[CustomerID], [c].[Address], [c].[City], [c].[CompanyName], [c].[ContactName], [c].[ContactTitle], [c].[Country], [c].[Fax], [c].[Phone], [c].[PostalCode], [c].[Region]
FROM [Customers] AS [c]
WHERE NOT (EXISTS (
    SELECT 1
    FROM [Orders] AS [o]
    WHERE [c].[CustomerID] = [o].[CustomerID]))");
    }

    public override async Task FirstOrDefault_over_scalar_projection_compared_to_not_null(bool async)
    {
        await base.FirstOrDefault_over_scalar_projection_compared_to_not_null(async);

        AssertSql(
            @"SELECT [c].[CustomerID], [c].[Address], [c].[City], [c].[CompanyName], [c].[ContactName], [c].[ContactTitle], [c].[Country], [c].[Fax], [c].[Phone], [c].[PostalCode], [c].[Region]
FROM [Customers] AS [c]
WHERE EXISTS (
    SELECT 1
    FROM [Orders] AS [o]
    WHERE [c].[CustomerID] = [o].[CustomerID])");
    }

    public override async Task FirstOrDefault_over_custom_projection_compared_to_null(bool async)
    {
        await base.FirstOrDefault_over_custom_projection_compared_to_null(async);

        AssertSql(
            @"SELECT [c].[CustomerID], [c].[Address], [c].[City], [c].[CompanyName], [c].[ContactName], [c].[ContactTitle], [c].[Country], [c].[Fax], [c].[Phone], [c].[PostalCode], [c].[Region]
FROM [Customers] AS [c]
WHERE NOT (EXISTS (
    SELECT 1
    FROM [Orders] AS [o]
    WHERE [c].[CustomerID] = [o].[CustomerID]))");
    }

    public override async Task FirstOrDefault_over_custom_projection_compared_to_not_null(bool async)
    {
        await base.FirstOrDefault_over_custom_projection_compared_to_not_null(async);

        AssertSql(
            @"SELECT [c].[CustomerID], [c].[Address], [c].[City], [c].[CompanyName], [c].[ContactName], [c].[ContactTitle], [c].[Country], [c].[Fax], [c].[Phone], [c].[PostalCode], [c].[Region]
FROM [Customers] AS [c]
WHERE EXISTS (
    SELECT 1
    FROM [Orders] AS [o]
    WHERE [c].[CustomerID] = [o].[CustomerID])");
    }

    public override async Task SingleOrDefault_over_custom_projection_compared_to_null(bool async)
    {
        await base.SingleOrDefault_over_custom_projection_compared_to_null(async);

        AssertSql(
            @"SELECT [c].[CustomerID], [c].[Address], [c].[City], [c].[CompanyName], [c].[ContactName], [c].[ContactTitle], [c].[Country], [c].[Fax], [c].[Phone], [c].[PostalCode], [c].[Region]
FROM [Customers] AS [c]
WHERE NOT (EXISTS (
    SELECT 1
    FROM [Orders] AS [o]
    WHERE [c].[CustomerID] = [o].[CustomerID]))");
    }

    public override async Task SingleOrDefault_over_custom_projection_compared_to_not_null(bool async)
    {
        await base.SingleOrDefault_over_custom_projection_compared_to_not_null(async);

        AssertSql(
            @"SELECT [c].[CustomerID], [c].[Address], [c].[City], [c].[CompanyName], [c].[ContactName], [c].[ContactTitle], [c].[Country], [c].[Fax], [c].[Phone], [c].[PostalCode], [c].[Region]
FROM [Customers] AS [c]
WHERE EXISTS (
    SELECT 1
    FROM [Orders] AS [o]
    WHERE [c].[CustomerID] = [o].[CustomerID])");
    }

    public override async Task LastOrDefault_over_custom_projection_compared_to_null(bool async)
    {
        await base.LastOrDefault_over_custom_projection_compared_to_null(async);

        AssertSql(
            @"SELECT [c].[CustomerID], [c].[Address], [c].[City], [c].[CompanyName], [c].[ContactName], [c].[ContactTitle], [c].[Country], [c].[Fax], [c].[Phone], [c].[PostalCode], [c].[Region]
FROM [Customers] AS [c]
WHERE NOT (EXISTS (
    SELECT 1
    FROM [Orders] AS [o]
    WHERE [c].[CustomerID] = [o].[CustomerID]))");
    }

    public override async Task LastOrDefault_over_custom_projection_compared_to_not_null(bool async)
    {
        await base.LastOrDefault_over_custom_projection_compared_to_not_null(async);

        AssertSql(
            @"SELECT [c].[CustomerID], [c].[Address], [c].[City], [c].[CompanyName], [c].[ContactName], [c].[ContactTitle], [c].[Country], [c].[Fax], [c].[Phone], [c].[PostalCode], [c].[Region]
FROM [Customers] AS [c]
WHERE EXISTS (
    SELECT 1
    FROM [Orders] AS [o]
    WHERE [c].[CustomerID] = [o].[CustomerID])");
    }

    public override async Task First_over_custom_projection_compared_to_null(bool async)
    {
        await base.First_over_custom_projection_compared_to_null(async);

        AssertSql(
            @"SELECT [c].[CustomerID], [c].[Address], [c].[City], [c].[CompanyName], [c].[ContactName], [c].[ContactTitle], [c].[Country], [c].[Fax], [c].[Phone], [c].[PostalCode], [c].[Region]
FROM [Customers] AS [c]
WHERE NOT (EXISTS (
    SELECT 1
    FROM [Orders] AS [o]
    WHERE [c].[CustomerID] = [o].[CustomerID]))");
    }

    public override async Task First_over_custom_projection_compared_to_not_null(bool async)
    {
        await base.First_over_custom_projection_compared_to_not_null(async);

        AssertSql(
            @"SELECT [c].[CustomerID], [c].[Address], [c].[City], [c].[CompanyName], [c].[ContactName], [c].[ContactTitle], [c].[Country], [c].[Fax], [c].[Phone], [c].[PostalCode], [c].[Region]
FROM [Customers] AS [c]
WHERE EXISTS (
    SELECT 1
    FROM [Orders] AS [o]
    WHERE [c].[CustomerID] = [o].[CustomerID])");
    }

    public override async Task Single_over_custom_projection_compared_to_null(bool async)
    {
        await base.Single_over_custom_projection_compared_to_null(async);

        AssertSql(
            @"SELECT [c].[CustomerID], [c].[Address], [c].[City], [c].[CompanyName], [c].[ContactName], [c].[ContactTitle], [c].[Country], [c].[Fax], [c].[Phone], [c].[PostalCode], [c].[Region]
FROM [Customers] AS [c]
WHERE NOT (EXISTS (
    SELECT 1
    FROM [Orders] AS [o]
    WHERE [c].[CustomerID] = [o].[CustomerID]))");
    }

    public override async Task Single_over_custom_projection_compared_to_not_null(bool async)
    {
        await base.Single_over_custom_projection_compared_to_not_null(async);

        AssertSql(
            @"SELECT [c].[CustomerID], [c].[Address], [c].[City], [c].[CompanyName], [c].[ContactName], [c].[ContactTitle], [c].[Country], [c].[Fax], [c].[Phone], [c].[PostalCode], [c].[Region]
FROM [Customers] AS [c]
WHERE EXISTS (
    SELECT 1
    FROM [Orders] AS [o]
    WHERE [c].[CustomerID] = [o].[CustomerID])");
    }

    public override async Task Last_over_custom_projection_compared_to_null(bool async)
    {
        await base.Last_over_custom_projection_compared_to_null(async);

        AssertSql(
            @"SELECT [c].[CustomerID], [c].[Address], [c].[City], [c].[CompanyName], [c].[ContactName], [c].[ContactTitle], [c].[Country], [c].[Fax], [c].[Phone], [c].[PostalCode], [c].[Region]
FROM [Customers] AS [c]
WHERE NOT (EXISTS (
    SELECT 1
    FROM [Orders] AS [o]
    WHERE [c].[CustomerID] = [o].[CustomerID]))");
    }

    public override async Task Last_over_custom_projection_compared_to_not_null(bool async)
    {
        await base.Last_over_custom_projection_compared_to_not_null(async);

        AssertSql(
            @"SELECT [c].[CustomerID], [c].[Address], [c].[City], [c].[CompanyName], [c].[ContactName], [c].[ContactTitle], [c].[Country], [c].[Fax], [c].[Phone], [c].[PostalCode], [c].[Region]
FROM [Customers] AS [c]
WHERE EXISTS (
    SELECT 1
    FROM [Orders] AS [o]
    WHERE [c].[CustomerID] = [o].[CustomerID])");
    }

    public override async Task Where_Contains_and_comparison(bool async)
    {
        await base.Where_Contains_and_comparison(async);

        AssertSql(
            @"SELECT [c].[CustomerID], [c].[Address], [c].[City], [c].[CompanyName], [c].[ContactName], [c].[ContactTitle], [c].[Country], [c].[Fax], [c].[Phone], [c].[PostalCode], [c].[Region]
FROM [Customers] AS [c]
WHERE [c].[CustomerID] IN (N'ALFKI', N'FISSA') AND [c].[City] = N'Seattle'");
    }

    public override async Task Where_Contains_or_comparison(bool async)
    {
        await base.Where_Contains_or_comparison(async);

        AssertSql(
            @"SELECT [c].[CustomerID], [c].[Address], [c].[City], [c].[CompanyName], [c].[ContactName], [c].[ContactTitle], [c].[Country], [c].[Fax], [c].[Phone], [c].[PostalCode], [c].[Region]
FROM [Customers] AS [c]
WHERE [c].[CustomerID] IN (N'ALFKI', N'FISSA') OR [c].[City] = N'Seattle'");
    }

    public override async Task Where_Like_and_comparison(bool async)
    {
        await base.Where_Like_and_comparison(async);

        AssertSql(
            @"SELECT [c].[CustomerID], [c].[Address], [c].[City], [c].[CompanyName], [c].[ContactName], [c].[ContactTitle], [c].[Country], [c].[Fax], [c].[Phone], [c].[PostalCode], [c].[Region]
FROM [Customers] AS [c]
WHERE ([c].[CustomerID] LIKE N'F%') AND [c].[City] = N'Seattle'");
    }

    public override async Task Where_Like_or_comparison(bool async)
    {
        await base.Where_Like_or_comparison(async);

        AssertSql(
            @"SELECT [c].[CustomerID], [c].[Address], [c].[City], [c].[CompanyName], [c].[ContactName], [c].[ContactTitle], [c].[Country], [c].[Fax], [c].[Phone], [c].[PostalCode], [c].[Region]
FROM [Customers] AS [c]
WHERE ([c].[CustomerID] LIKE N'F%') OR [c].[City] = N'Seattle'");
    }

    private void AssertSql(params string[] expected)
        => Fixture.TestSqlLoggerFactory.AssertBaseline(expected);

    protected override void ClearLog()
        => Fixture.TestSqlLoggerFactory.Clear();
}<|MERGE_RESOLUTION|>--- conflicted
+++ resolved
@@ -477,19 +477,11 @@
 WHERE [e].[Title] = (
     SELECT TOP(1) [e0].[Title]
     FROM [Employees] AS [e0]
-<<<<<<< HEAD
-    ORDER BY [e0].[Title]) OR ([e].[Title] IS NULL AND (
-    SELECT TOP(1) [e0].[Title]
-    FROM [Employees] AS [e0]
-    ORDER BY [e0].[Title]) IS NULL)");
-    }
-=======
-    ORDER BY [e0].[Title])) OR (([e].[Title] IS NULL) AND ((
+    ORDER BY [e0].[Title]) OR (([e].[Title] IS NULL) AND ((
     SELECT TOP(1) [e0].[Title]
     FROM [Employees] AS [e0]
     ORDER BY [e0].[Title]) IS NULL))");
-        }
->>>>>>> 021fbcb7
+    }
 
     public override async Task Where_subquery_correlated(bool async)
     {
@@ -682,19 +674,11 @@
 WHERE CASE
     WHEN N'Sea' = N'' THEN 0
     ELSE CAST(CHARINDEX(N'Sea', [c].[City]) AS int) - 1
-<<<<<<< HEAD
-END <> -1 OR CASE
-    WHEN N'Sea' = N'' THEN 0
-    ELSE CAST(CHARINDEX(N'Sea', [c].[City]) AS int) - 1
-END IS NULL");
-    }
-=======
-END <> -1) OR (CASE
+END <> -1 OR (CASE
     WHEN N'Sea' = N'' THEN 0
     ELSE CAST(CHARINDEX(N'Sea', [c].[City]) AS int) - 1
 END IS NULL)");
-        }
->>>>>>> 021fbcb7
+    }
 
     public override async Task Where_string_replace(bool async)
     {
@@ -959,13 +943,8 @@
         AssertSql(
             @"SELECT [c].[CustomerID], [c].[Address], [c].[City], [c].[CompanyName], [c].[ContactName], [c].[ContactTitle], [c].[Country], [c].[Fax], [c].[Phone], [c].[PostalCode], [c].[Region]
 FROM [Customers] AS [c]
-<<<<<<< HEAD
-WHERE [c].[City] = [c].[City] OR [c].[City] IS NULL");
-    }
-=======
-WHERE ([c].[City] = [c].[City]) OR ([c].[City] IS NULL)");
-        }
->>>>>>> 021fbcb7
+WHERE [c].[City] = [c].[City] OR ([c].[City] IS NULL)");
+    }
 
     public override async Task Where_in_optimization_multiple(bool async)
     {
@@ -986,13 +965,8 @@
             @"SELECT [c].[CustomerID], [c].[Address], [c].[City], [c].[CompanyName], [c].[ContactName], [c].[ContactTitle], [c].[Country], [c].[Fax], [c].[Phone], [c].[PostalCode], [c].[Region], [e].[EmployeeID], [e].[City], [e].[Country], [e].[FirstName], [e].[ReportsTo], [e].[Title]
 FROM [Customers] AS [c]
 CROSS JOIN [Employees] AS [e]
-<<<<<<< HEAD
-WHERE ([c].[City] <> N'London' OR [c].[City] IS NULL) AND ([e].[City] <> N'London' OR [e].[City] IS NULL)");
-    }
-=======
-WHERE (([c].[City] <> N'London') OR ([c].[City] IS NULL)) AND (([e].[City] <> N'London') OR ([e].[City] IS NULL))");
-        }
->>>>>>> 021fbcb7
+WHERE ([c].[City] <> N'London' OR ([c].[City] IS NULL)) AND ([e].[City] <> N'London' OR ([e].[City] IS NULL))");
+    }
 
     public override async Task Where_not_in_optimization2(bool async)
     {
@@ -1002,13 +976,8 @@
             @"SELECT [c].[CustomerID], [c].[Address], [c].[City], [c].[CompanyName], [c].[ContactName], [c].[ContactTitle], [c].[Country], [c].[Fax], [c].[Phone], [c].[PostalCode], [c].[Region], [e].[EmployeeID], [e].[City], [e].[Country], [e].[FirstName], [e].[ReportsTo], [e].[Title]
 FROM [Customers] AS [c]
 CROSS JOIN [Employees] AS [e]
-<<<<<<< HEAD
-WHERE [c].[City] NOT IN (N'London', N'Berlin') OR [c].[City] IS NULL");
-    }
-=======
 WHERE [c].[City] NOT IN (N'London', N'Berlin') OR ([c].[City] IS NULL)");
-        }
->>>>>>> 021fbcb7
+    }
 
     public override async Task Where_not_in_optimization3(bool async)
     {
@@ -1018,13 +987,8 @@
             @"SELECT [c].[CustomerID], [c].[Address], [c].[City], [c].[CompanyName], [c].[ContactName], [c].[ContactTitle], [c].[Country], [c].[Fax], [c].[Phone], [c].[PostalCode], [c].[Region], [e].[EmployeeID], [e].[City], [e].[Country], [e].[FirstName], [e].[ReportsTo], [e].[Title]
 FROM [Customers] AS [c]
 CROSS JOIN [Employees] AS [e]
-<<<<<<< HEAD
-WHERE [c].[City] NOT IN (N'London', N'Berlin', N'Seattle') OR [c].[City] IS NULL");
-    }
-=======
 WHERE [c].[City] NOT IN (N'London', N'Berlin', N'Seattle') OR ([c].[City] IS NULL)");
-        }
->>>>>>> 021fbcb7
+    }
 
     public override async Task Where_not_in_optimization4(bool async)
     {
@@ -1034,13 +998,8 @@
             @"SELECT [c].[CustomerID], [c].[Address], [c].[City], [c].[CompanyName], [c].[ContactName], [c].[ContactTitle], [c].[Country], [c].[Fax], [c].[Phone], [c].[PostalCode], [c].[Region], [e].[EmployeeID], [e].[City], [e].[Country], [e].[FirstName], [e].[ReportsTo], [e].[Title]
 FROM [Customers] AS [c]
 CROSS JOIN [Employees] AS [e]
-<<<<<<< HEAD
-WHERE [c].[City] NOT IN (N'London', N'Berlin', N'Seattle', N'Lisboa') OR [c].[City] IS NULL");
-    }
-=======
 WHERE [c].[City] NOT IN (N'London', N'Berlin', N'Seattle', N'Lisboa') OR ([c].[City] IS NULL)");
-        }
->>>>>>> 021fbcb7
+    }
 
     public override async Task Where_select_many_and(bool async)
     {
@@ -1582,13 +1541,8 @@
         AssertSql(
             @"SELECT [c].[CustomerID], [c].[Address], [c].[City], [c].[CompanyName], [c].[ContactName], [c].[ContactTitle], [c].[Country], [c].[Fax], [c].[Phone], [c].[PostalCode], [c].[Region]
 FROM [Customers] AS [c]
-<<<<<<< HEAD
-WHERE [c].[City] IS NULL AND [c].[Country] = N'UK'");
-    }
-=======
-WHERE ([c].[City] IS NULL) AND ([c].[Country] = N'UK')");
-        }
->>>>>>> 021fbcb7
+WHERE ([c].[City] IS NULL) AND [c].[Country] = N'UK'");
+    }
 
     public override async Task Where_compare_null_with_cast_to_object(bool async)
     {
@@ -2176,13 +2130,8 @@
         AssertSql(
             @"SELECT [c].[CustomerID], [c].[Address], [c].[City], [c].[CompanyName], [c].[ContactName], [c].[ContactTitle], [c].[Country], [c].[Fax], [c].[Phone], [c].[PostalCode], [c].[Region]
 FROM [Customers] AS [c]
-<<<<<<< HEAD
-WHERE [c].[Region] IN (N'WA', N'OR', N'BC') OR [c].[Region] IS NULL");
-    }
-=======
 WHERE [c].[Region] IN (N'WA', N'OR', N'BC') OR ([c].[Region] IS NULL)");
-        }
->>>>>>> 021fbcb7
+    }
 
     public override async Task Constant_array_Contains_OrElse_comparison_with_constant_gets_combined_to_one_in(bool async)
     {
@@ -2258,13 +2207,8 @@
         AssertSql(
             @"SELECT [c].[CustomerID], [c].[Address], [c].[City], [c].[CompanyName], [c].[ContactName], [c].[ContactTitle], [c].[Country], [c].[Fax], [c].[Phone], [c].[PostalCode], [c].[Region]
 FROM [Customers] AS [c]
-<<<<<<< HEAD
 WHERE [c].[Region] IN (N'WA', N'OR') OR [c].[Region] IS NULL OR [c].[Region] = N'BC'");
     }
-=======
-WHERE ([c].[Region] IN (N'WA', N'OR') OR ([c].[Region] IS NULL)) OR ([c].[Region] = N'BC')");
-        }
->>>>>>> 021fbcb7
 
     public override async Task Parameter_array_Contains_OrElse_comparison_with_constant(bool async)
     {
@@ -2306,13 +2250,8 @@
         AssertSql(
             @"SELECT [c].[CustomerID], [c].[Address], [c].[City], [c].[CompanyName], [c].[ContactName], [c].[ContactTitle], [c].[Country], [c].[Fax], [c].[Phone], [c].[PostalCode], [c].[Region]
 FROM [Customers] AS [c]
-<<<<<<< HEAD
-WHERE [c].[Region] <> N'WA' AND [c].[Region] IS NOT NULL");
-    }
-=======
-WHERE ([c].[Region] <> N'WA') AND ([c].[Region] IS NOT NULL)");
-        }
->>>>>>> 021fbcb7
+WHERE [c].[Region] <> N'WA' AND ([c].[Region] IS NOT NULL)");
+    }
 
     public override async Task Filter_with_EF_Property_using_closure_for_property_name(bool async)
     {
