--- conflicted
+++ resolved
@@ -266,14 +266,6 @@
     ORDER BY [o].[OrderID]
 ) AS [t] ON [c].[CustomerID] = [t].[CustomerID]");
     }
-<<<<<<< HEAD
-
-    public override async Task GroupJoin_DefaultIfEmpty(bool async)
-    {
-        await base.GroupJoin_DefaultIfEmpty(async);
-
-        AssertSql(
-=======
 
     public override async Task GroupJoin_as_final_operator(bool async)
     {
@@ -333,7 +325,6 @@
         await base.GroupJoin_DefaultIfEmpty(async);
 
         AssertSql(
->>>>>>> 5d0d937a
             @"SELECT [c].[CustomerID], [c].[Address], [c].[City], [c].[CompanyName], [c].[ContactName], [c].[ContactTitle], [c].[Country], [c].[Fax], [c].[Phone], [c].[PostalCode], [c].[Region], [o].[OrderID], [o].[CustomerID], [o].[EmployeeID], [o].[OrderDate]
 FROM [Customers] AS [c]
 LEFT JOIN [Orders] AS [o] ON [c].[CustomerID] = [o].[CustomerID]
@@ -457,9 +448,6 @@
     {
         await base.GroupJoin_SelectMany_subquery_with_filter_orderby(async);
 
-<<<<<<< HEAD
-        AssertSql();
-=======
         AssertSql(
             @"SELECT [c].[ContactName], [t].[OrderID]
 FROM [Customers] AS [c]
@@ -468,7 +456,6 @@
     FROM [Orders] AS [o]
     WHERE [c].[CustomerID] = [o].[CustomerID] AND [o].[OrderID] > 5
 ) AS [t]");
->>>>>>> 5d0d937a
     }
 
     public override async Task GroupJoin_SelectMany_subquery_with_filter_and_DefaultIfEmpty(bool async)
@@ -490,9 +477,6 @@
     {
         await base.GroupJoin_SelectMany_subquery_with_filter_orderby_and_DefaultIfEmpty(async);
 
-<<<<<<< HEAD
-        AssertSql();
-=======
         AssertSql(
             @"SELECT [c].[ContactName], [t].[OrderID], [t].[CustomerID], [t].[EmployeeID], [t].[OrderDate]
 FROM [Customers] AS [c]
@@ -502,7 +486,6 @@
     WHERE [c].[CustomerID] = [o].[CustomerID] AND [o].[OrderID] > 5
 ) AS [t]
 WHERE [c].[CustomerID] LIKE N'F%'");
->>>>>>> 5d0d937a
     }
 
     public override async Task GroupJoin_Subquery_with_Take_Then_SelectMany_Where(bool async)
@@ -803,7 +786,6 @@
     public override async Task Join_customers_orders_entities_same_entity_twice(bool async)
     {
         await base.Join_customers_orders_entities_same_entity_twice(async);
-<<<<<<< HEAD
 
         AssertSql(
             @"SELECT [c].[CustomerID], [c].[Address], [c].[City], [c].[CompanyName], [c].[ContactName], [c].[ContactTitle], [c].[Country], [c].[Fax], [c].[Phone], [c].[PostalCode], [c].[Region]
@@ -842,46 +824,6 @@
 INNER JOIN [Employees] AS [e] ON [c].[City] = [e].[City]");
     }
 
-=======
-
-        AssertSql(
-            @"SELECT [c].[CustomerID], [c].[Address], [c].[City], [c].[CompanyName], [c].[ContactName], [c].[ContactTitle], [c].[Country], [c].[Fax], [c].[Phone], [c].[PostalCode], [c].[Region]
-FROM [Customers] AS [c]
-INNER JOIN [Orders] AS [o] ON [c].[CustomerID] = [o].[CustomerID]");
-    }
-
-    public override async Task Join_local_collection_int_closure_is_cached_correctly(bool async)
-    {
-        await base.Join_local_collection_int_closure_is_cached_correctly(async);
-
-        AssertSql();
-    }
-
-    public override async Task Join_local_string_closure_is_cached_correctly(bool async)
-    {
-        await base.Join_local_string_closure_is_cached_correctly(async);
-
-        AssertSql();
-    }
-
-    public override async Task Join_local_bytes_closure_is_cached_correctly(bool async)
-    {
-        await base.Join_local_bytes_closure_is_cached_correctly(async);
-
-        AssertSql();
-    }
-
-    public override async Task GroupJoin_customers_employees_shadow(bool async)
-    {
-        await base.GroupJoin_customers_employees_shadow(async);
-
-        AssertSql(
-            @"SELECT [e].[Title], [e].[EmployeeID] AS [Id]
-FROM [Customers] AS [c]
-INNER JOIN [Employees] AS [e] ON [c].[City] = [e].[City]");
-    }
-
->>>>>>> 5d0d937a
     public override async Task GroupJoin_customers_employees_subquery_shadow(bool async)
     {
         await base.GroupJoin_customers_employees_subquery_shadow(async);
