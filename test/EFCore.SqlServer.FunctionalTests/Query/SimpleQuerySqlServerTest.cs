--- conflicted
+++ resolved
@@ -1,17 +1,10 @@
 ﻿// Licensed to the .NET Foundation under one or more agreements.
 // The .NET Foundation licenses this file to you under the MIT license.
 
-<<<<<<< HEAD
-
-=======
-using System.Linq;
-using System.Threading.Tasks;
+// ReSharper disable InconsistentNaming
+
 using Microsoft.Data.SqlClient;
-using Microsoft.EntityFrameworkCore.TestUtilities;
-using Xunit;
->>>>>>> 3f9fc952
-
-// ReSharper disable InconsistentNaming
+
 namespace Microsoft.EntityFrameworkCore.Query;
 
 public class SimpleQuerySqlServerTest : SimpleQueryRelationalTestBase
@@ -436,7 +429,6 @@
 ) AS [t0] ON [t].[ParcelNumber] = [t0].[Parcel]
 WHERE [t].[TableId] = 123
 ORDER BY [t].[ParcelNumber]");
-<<<<<<< HEAD
     }
 
     public override async Task Hierarchy_query_with_abstract_type_sibling(bool async)
@@ -479,45 +471,36 @@
     FROM [Dogs] AS [d]
 ) AS [t]
 WHERE [t].[Species] IS NOT NULL AND ([t].[Species] LIKE N'F%')");
-=======
         }
 
-        [ConditionalTheory]
-        [MemberData(nameof(IsAsyncData))]
-        public virtual async Task Muliple_occurrences_of_FromSql_in_group_by_aggregate(bool async)
+    [ConditionalTheory]
+    [MemberData(nameof(IsAsyncData))]
+    public virtual async Task Muliple_occurrences_of_FromSql_in_group_by_aggregate(bool async)
+    {
+        var contextFactory = await InitializeAsync<Context27427>();
+        using var context = contextFactory.CreateContext();
+        var query = context.DemoEntities
+                 .FromSqlRaw("SELECT * FROM DemoEntities WHERE Id = {0}", new SqlParameter { Value = 1 })
+                 .Select(e => e.Id);
+
+        var query2 = context.DemoEntities
+                 .Where(e => query.Contains(e.Id))
+                 .GroupBy(e => e.Id)
+                 .Select(g => new { g.Key, Aggregate = g.Count() });
+
+        if (async)
         {
-            var contextFactory = await InitializeAsync<Context27427>();
-            using var context = contextFactory.CreateContext();
-            var query = context.DemoEntities
-                     .FromSqlRaw("SELECT * FROM DemoEntities WHERE Id = {0}", new SqlParameter { Value = 1 })
-                     .Select(e => e.Id);
-
-            var query2 = context.DemoEntities
-                     .Where(e => query.Contains(e.Id))
-                     .GroupBy(e => e.Id)
-                     .Select(g => new { g.Key, Aggregate = g.Count() });
-
-            if (async)
-            {
-                await query2.ToListAsync();
-            }
-            else
-            {
-                query2.ToList();
-            }
-
-            AssertSql(
-                @"p0='1'
-
-SELECT [d].[Id] AS [Key], (
-    SELECT COUNT(*)
-    FROM [DemoEntities] AS [d0]
-    WHERE EXISTS (
-        SELECT 1
-        FROM (
-            SELECT * FROM DemoEntities WHERE Id = @p0
-        ) AS [m0]
-        WHERE [m0].[Id] = [d0].[Id]) AND ([d].[Id] = [d0].[Id])) AS [Aggregate]
+            await query2.ToListAsync();
+        }
+        else
+        {
+            query2.ToList();
+        }
+
+        AssertSql(
+            @"p0='1'
+
+SELECT [d].[Id] AS [Key], COUNT(*) AS [Aggregate]
 FROM [DemoEntities] AS [d]
 WHERE EXISTS (
     SELECT 1
@@ -526,22 +509,20 @@
     ) AS [m]
     WHERE [m].[Id] = [d].[Id])
 GROUP BY [d].[Id]");
+    }
+
+    protected class Context27427 : DbContext
+    {
+        public Context27427(DbContextOptions options)
+               : base(options)
+        {
         }
 
-        protected class Context27427 : DbContext
-        {
-            public Context27427(DbContextOptions options)
-                   : base(options)
-            {
-            }
-
-            public DbSet<DemoEntity> DemoEntities { get; set; }
-        }
-
-        protected class DemoEntity
-        {
-            public int Id { get; set; }
-        }
->>>>>>> 3f9fc952
+        public DbSet<DemoEntity> DemoEntities { get; set; }
+    }
+
+    protected class DemoEntity
+    {
+        public int Id { get; set; }
     }
 }