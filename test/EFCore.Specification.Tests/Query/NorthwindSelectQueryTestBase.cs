--- conflicted
+++ resolved
@@ -2362,7 +2362,6 @@
                             $"{c.CustomerID}@test4.com"
                         }
                     }),
-<<<<<<< HEAD
             elementSorter: e => e.CustomerID,
             elementAsserter: (e, a) =>
             {
@@ -2375,69 +2374,6 @@
 
     private class OrderDto
     {
-=======
-              elementSorter: e => e.CustomerID,
-              elementAsserter: (e, a) =>
-              {
-                  AssertEqual(e.CustomerID, a.CustomerID);
-                  AssertEqual(e.Order, a.Order);
-                  AssertEqual(e.InterpolatedString, a.InterpolatedString);
-                  AssertEqual(e.NonInterpolatedString, a.NonInterpolatedString);
-                  AssertCollection(e.Collection, a.Collection, ordered: true);
-              });
-        }
-
-        private class OrderDto
-        {
-        }
-
-        [ConditionalTheory]
-        [MemberData(nameof(IsAsyncData))]
-        public virtual Task MemberInit_in_projection_without_arguments(bool async)
-        {
-            return AssertQuery(
-              async,
-              ss => ss.Set<Customer>()
-                    .Where(c => c.CustomerID.StartsWith("F"))
-                    .Select(c => new
-                    {
-                        c.CustomerID,
-                        Orders = c.Orders.Select(o => new OrderDto())
-                    }),
-              elementSorter: e => e.CustomerID,
-              elementAsserter: (e, a) =>
-              {
-                  AssertEqual(e.CustomerID, a.CustomerID);
-                  AssertEqual(e.Orders.Count(), a.Orders.Count());
-              });
-        }
-
-        [ConditionalTheory]
-        [MemberData(nameof(IsAsyncData))]
-        public virtual Task List_of_list_of_anonymous_type(bool async)
-        {
-            return AssertQuery(
-                async,
-                ss => ss.Set<Customer>()
-                        .Where(c => c.CustomerID.StartsWith("F"))
-                        .Select(c => new
-                        {
-                            c.CustomerID,
-                            ListWithSubList = c.Orders.OrderBy(e => e.OrderID).Select(o => o.OrderDetails.Select(e => new
-                            {
-                                e.OrderID,
-                                e.ProductID
-                            }))
-                        }),
-                elementSorter: e => e.CustomerID,
-                elementAsserter: (e, a) =>
-                {
-                    AssertEqual(e.CustomerID, a.CustomerID);
-                    AssertCollection(e.ListWithSubList, a.ListWithSubList, ordered: true,
-                        elementAsserter: (ee, aa) => AssertCollection(ee, aa, elementSorter: i => (i.OrderID, i.ProductID)));
-                });
-        }
->>>>>>> 22a1094f
     }
 
     [ConditionalTheory]
@@ -2454,4 +2390,28 @@
                 AssertEqual(e.CustomerID, a.CustomerID);
                 AssertEqual(e.Orders.Count(), a.Orders.Count());
             });
+
+    [ConditionalTheory]
+    [MemberData(nameof(IsAsyncData))]
+    public virtual Task List_of_list_of_anonymous_type(bool async)
+        => AssertQuery(
+            async,
+            ss => ss.Set<Customer>()
+                    .Where(c => c.CustomerID.StartsWith("F"))
+                    .Select(c => new
+                    {
+                        c.CustomerID,
+                        ListWithSubList = c.Orders.OrderBy(e => e.OrderID).Select(o => o.OrderDetails.Select(e => new
+                        {
+                            e.OrderID,
+                            e.ProductID
+                        }))
+                    }),
+            elementSorter: e => e.CustomerID,
+            elementAsserter: (e, a) =>
+            {
+                AssertEqual(e.CustomerID, a.CustomerID);
+                AssertCollection(e.ListWithSubList, a.ListWithSubList, ordered: true,
+                    elementAsserter: (ee, aa) => AssertCollection(ee, aa, elementSorter: i => (i.OrderID, i.ProductID)));
+            });
 }