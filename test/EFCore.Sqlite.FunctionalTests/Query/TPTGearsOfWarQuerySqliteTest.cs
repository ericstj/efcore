--- conflicted
+++ resolved
@@ -221,13 +221,8 @@
         AssertSql(
             @"SELECT ""s"".""Id"", ""s"".""Banner"", ""s"".""Banner5"", ""s"".""InternalNumber"", ""s"".""Name""
 FROM ""Squads"" AS ""s""
-<<<<<<< HEAD
-WHERE ""s"".""Name"" IS NOT NULL AND NOT (""s"".""Name"" LIKE 'us%')");
-    }
-=======
 WHERE (""s"".""Name"" IS NOT NULL) AND NOT (""s"".""Name"" LIKE 'us%')");
-        }
->>>>>>> 021fbcb7
+    }
 
     public override async Task Select_datetimeoffset_comparison_in_projection(bool async)
     {
